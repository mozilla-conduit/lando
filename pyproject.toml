--- conflicted
+++ resolved
@@ -79,10 +79,7 @@
     "src/lando/pulse/tests",
     "src/lando/pushlog/tests",
     "src/lando/tests",
-<<<<<<< HEAD
+    "src/lando/treestatus/tests",
     "src/lando/try_api/tests",
-=======
-    "src/lando/treestatus/tests",
->>>>>>> 095c9c11
     "src/lando/ui/tests",
 ]