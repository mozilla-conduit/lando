from datetime import datetime
from typing import Callable, Self

from django.contrib import admin
from django.utils.translation import gettext_lazy

from lando.main.models import (
    CommitMap,
    ConfigurationVariable,
    LandingJob,
    Repo,
    Revision,
    RevisionLandingJob,
    Worker,
)

admin.site.site_title = gettext_lazy("Lando Admin")
admin.site.site_header = gettext_lazy("Lando Administration")
admin.site.index_title = gettext_lazy("Lando administration")


class ReadOnlyInline(admin.TabularInline):
    """
    A Tabular Inline that supports a readonly_fields to disallow editing linked models.

    The `_target_object` *string* property needs to be set on child classes so fields are
    automatically discovered for the target model. This string should be the name of the
    attribute on the `model` class that contains the link.

    """

    extra = 0
    can_delete = False
    show_change_link = False

    @classmethod
    def _field_getter_factory(cls, f: str) -> Callable:
        """Programatically add getters for all readonly fields which don't have one.

        [0] https://forum.djangoproject.com/t/show-all-the-fields-in-inline-of-the-many-to-many-model-instead-of-a-simple-dropdown/28062/7
        """

        def getter(self: Self):
            return getattr(getattr(self, cls._target_object), f)

        getter.__name__ = f

        return getter

    def __init__(self, *args, **kwargs):
        for f in self.readonly_fields:
            if not hasattr(self, f):
                setattr(self, f, self._field_getter_factory(f))
        super().__init__(*args, **kwargs)


class RevisionLandingJobInline(admin.TabularInline):
    model = RevisionLandingJob
    fields = ("revision",)


<<<<<<< HEAD
class JobAdmin(admin.ModelAdmin):
    """A base admin class for jobs."""

=======
class LandingJobAdmin(admin.ModelAdmin):
    model = LandingJob
    inlines = (RevisionLandingJobInline,)
>>>>>>> 9df4d097
    list_display = (
        "id",
        "status",
        "target_repo__name",
        "created_at",
        "requester_email",
        "duration_seconds",
    )
<<<<<<< HEAD
    list_filter = ("target_repo__name", "requester_email", "created_at")
    readonly_fields = (
        "attempts",
        "duration_seconds",
        "error",
        "landed_commit_id",
        "requester_email",
    )


class LandingJobAdmin(JobAdmin):
    model = LandingJob
    inlines = (RevisionLandingJobInline,)
=======
    list_filter = ("target_repo__name", "created_at")
>>>>>>> 9df4d097
    fields = (
        "status",
        "attempts",
        "duration_seconds",
        "error",
        "formatted_replacements",
        "landed_commit_id",
        "priority",
        "requester_email",
        "target_commit_hash",
        "target_repo",
    )
<<<<<<< HEAD
    readonly_fields = JobAdmin.readonly_fields + ("formatted_replacements",)
=======
    readonly_fields = (
        "attempts",
        "duration_seconds",
        "error",
        "formatted_replacements",
        "landed_commit_id",
    )
    search_fields = ("requester_email", "unsorted_revisions__revision_id")
>>>>>>> 9df4d097


class RevisionAdmin(admin.ModelAdmin):
    model = Revision
    list_display = (
        "revision",
        "desc",
        "patch_timestamp",
        "author",
    )
    search_fields = ("revision_id",)

    def revision(self, instance: Revision) -> str:
        """Return a Phabricator-like revision identifier."""
        return f"D{instance.revision_id}"

    def patch_timestamp(self, instance: Revision) -> datetime | None:
        """Return a datetime based on the timestamp from the patch data."""
        ts = instance.patch_data.get("timestamp")
        if not isinstance(ts, int):
            return None
        return datetime.fromtimestamp(ts)

    def author(self, instance: Revision) -> str:
        """Return an author string based on information available in the patch data."""
        author_name = instance.patch_data.get("author_name")
        author_email = instance.patch_data.get("author_email")

        author_list = []

        if author_name:
            author_list.append(author_name)

        if author_email:
            author_email = f"<{author_email}>"
            author_list.append(author_email)

        if not author_list:
            return "-"

        return " ".join(author_list)

    def desc(self, instance: Revision) -> str:
        """Return the first line of the commit message in the patch data."""
        return (instance.patch_data.get("commit_message") or "-").splitlines()[0]


class RepoAdmin(admin.ModelAdmin):
    model = Repo
    list_display = (
        "name",
        "scm_type",
        "system_path",
        "pull_path",
        "push_path",
        "required_permission",
        "short_name",
        "url",
    )

    readonly_fields = (
        "commit_flags",
        "system_path",
        "scm_type",
    )

    search_fields = ("pull_path", "push_path", "url")


class CommitMapAdmin(admin.ModelAdmin):
    model = CommitMap
    list_display = (
        "git_repo_name",
        "git_hash",
        "hg_hash",
    )
    list_filter = ("git_repo_name",)
    search_fields = (
        "git_hash",
        "hg_hash",
    )


class ConfigurationVariableAdmin(admin.ModelAdmin):
    model = ConfigurationVariable
    list_display = (
        "key",
        "value",
    )
    search_fields = (
        "key",
        "value",
    )


class WorkerAdmin(admin.ModelAdmin):
    model = Worker
    list_display = (
        "name",
        "type",
        "scm",
        "repo_count",
        "is_paused",
        "is_stopped",
    )
    search_fields = ("applicable_repos__name",)

    def repo_count(self, instance: Worker) -> int:
        """Return the count of repositories associated to the Worker."""
        return instance.applicable_repos.count()


admin.site.register(Repo, RepoAdmin)
admin.site.register(LandingJob, LandingJobAdmin)
admin.site.register(Revision, RevisionAdmin)
admin.site.register(Worker, WorkerAdmin)
admin.site.register(CommitMap, CommitMapAdmin)
admin.site.register(ConfigurationVariable, ConfigurationVariableAdmin)<|MERGE_RESOLUTION|>--- conflicted
+++ resolved
@@ -59,15 +59,9 @@
     fields = ("revision",)
 
 
-<<<<<<< HEAD
 class JobAdmin(admin.ModelAdmin):
     """A base admin class for jobs."""
 
-=======
-class LandingJobAdmin(admin.ModelAdmin):
-    model = LandingJob
-    inlines = (RevisionLandingJobInline,)
->>>>>>> 9df4d097
     list_display = (
         "id",
         "status",
@@ -76,8 +70,7 @@
         "requester_email",
         "duration_seconds",
     )
-<<<<<<< HEAD
-    list_filter = ("target_repo__name", "requester_email", "created_at")
+    list_filter = ("target_repo__name", "created_at")
     readonly_fields = (
         "attempts",
         "duration_seconds",
@@ -85,14 +78,12 @@
         "landed_commit_id",
         "requester_email",
     )
+    search_fields = ("requester_email", "landed_commit_id")
 
 
 class LandingJobAdmin(JobAdmin):
     model = LandingJob
     inlines = (RevisionLandingJobInline,)
-=======
-    list_filter = ("target_repo__name", "created_at")
->>>>>>> 9df4d097
     fields = (
         "status",
         "attempts",
@@ -105,18 +96,8 @@
         "target_commit_hash",
         "target_repo",
     )
-<<<<<<< HEAD
     readonly_fields = JobAdmin.readonly_fields + ("formatted_replacements",)
-=======
-    readonly_fields = (
-        "attempts",
-        "duration_seconds",
-        "error",
-        "formatted_replacements",
-        "landed_commit_id",
-    )
-    search_fields = ("requester_email", "unsorted_revisions__revision_id")
->>>>>>> 9df4d097
+    search_fields = JobAdmin.search_fields + ("requester_email",)
 
 
 class RevisionAdmin(admin.ModelAdmin):
