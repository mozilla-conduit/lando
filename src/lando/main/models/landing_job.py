--- conflicted
+++ resolved
@@ -347,39 +347,14 @@
 
         self.save()
 
-<<<<<<< HEAD
-    def serialize(self) -> dict[str, Any]:
-        """Return a JSON compatible dictionary."""
-        return {
-            "id": self.id,
-            "status": self.status,
-            "landing_path": self.serialized_landing_path,
-            "error_breakdown": self.error_breakdown,
-            "details": (
-                self.error or self.landed_commit_id
-                if self.status in (JobStatus.FAILED, JobStatus.CANCELLED)
-                else self.landed_commit_id or self.error
-            ),
-            "requester_email": self.requester_email,
-            "tree": self.repository_name,
-            "repository_url": self.repository_url,
-            "created_at": (
-                self.created_at.astimezone(datetime.timezone.utc).isoformat()
-            ),
-            "updated_at": (
-                self.updated_at.astimezone(datetime.timezone.utc).isoformat()
-            ),
-        }
-=======
     @property
     def legacy_details(self) -> str:
         """Return a string of the landed commit id or the error details."""
-        if self.status in (LandingJobStatus.FAILED, LandingJobStatus.CANCELLED):
+        if self.status in (JobStatus.FAILED, JobStatus.CANCELLED):
             return self.error
 
         # In case the job is deferred, there may be an error still associated.
         return self.landed_commit_id or self.error
->>>>>>> 84b64f22
 
 
 def add_job_with_revisions(
