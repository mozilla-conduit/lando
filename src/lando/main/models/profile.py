--- conflicted
+++ resolved
@@ -16,14 +16,10 @@
 
 
 class Profile(BaseModel):
-<<<<<<< HEAD
+      """A model to store additional information about users."""
+
     class Meta:
         permissions = SCM_PERMISSIONS
-
-    user = models.OneToOneField(User, null=True, on_delete=models.SET_NULL)
-=======
-    """A model to store additional information about users."""
->>>>>>> 683a8edc
 
     user = models.OneToOneField(User, null=True, on_delete=models.SET_NULL)
 
