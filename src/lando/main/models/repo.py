--- conflicted
+++ resolved
@@ -98,16 +98,11 @@
     def _method_not_supported_for_repo_error(self) -> RepoError:
         return RepoError(f"Method is not supported for {self}")
 
-<<<<<<< HEAD
-    def raise_for_unsupported_repo_scm(self, supported_scm):
-=======
     def raise_for_unsupported_repo_scm(self, supported_scm: str):
->>>>>>> a0d2f077
         """Raise a RepoError if the repo SCM does not match the supported SCM."""
         if supported_scm != self.scm:
             raise self._method_not_supported_for_repo_error
 
-<<<<<<< HEAD
     @property
     def hg_repo_is_initialized(self) -> bool:
         """Returns True if hglib is able to open the repo, otherwise returns False."""
@@ -132,8 +127,6 @@
                 logger.info(f"Updating {self} from pull path.")
                 self.hg.update_repo(self.pull_path)
 
-=======
->>>>>>> a0d2f077
     def save(self, *args, **kwargs):
         """Determine values for various fields upon saving the instance."""
         if not self.system_path:
