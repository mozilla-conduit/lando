import logging
import os
import urllib
from pathlib import Path
from typing import Optional

from django.conf import settings
from django.contrib.postgres.fields import ArrayField
from django.core.exceptions import ValidationError
from django.db import models

from lando.main.models import BaseModel
from lando.main.scm import (
    SCM_IMPLEMENTATIONS,
    SCM_TYPE_CHOICES,
    SCM_TYPE_GIT,
    SCM_TYPE_HG,
    AbstractSCM,
)

logger = logging.getLogger(__name__)

DEFAULT_GRACE_SECONDS = int(os.environ.get("DEFAULT_GRACE_SECONDS", 60 * 2))

# DONTBUILD flag and help text.
DONTBUILD = (
    "DONTBUILD",
    (
        "Should be used only for trivial changes (typo, comment changes,"
        " documentation changes, etc.) where the risk of introducing a"
        " new bug is close to none."
    ),
)


def validate_path_in_repo_root(value: str):
    path = Path(value)
    if path.parent != Path(settings.REPO_ROOT):
        raise ValidationError(
            f"Path {path} must be a direct child of {settings.REPO_ROOT}."
        )


class RepoError(Exception):
    """An exception that is raised when there is a fatal repository related issue."""

    pass


class Repo(BaseModel):
    """Represents the configuration of a particular repo."""

    _scm: Optional[AbstractSCM] = None

    @property
    def path(self) -> str:
        return str(self.system_path) or self.get_system_path()

    # TODO: help text for fields below.
    name = models.CharField(max_length=255, unique=True)
    default_branch = models.CharField(max_length=255, default="", blank=True)
    scm_type = models.CharField(
        max_length=3,
        choices=SCM_TYPE_CHOICES,
        null=True,
        blank=True,
        default=None,
    )
    system_path = models.CharField(
        max_length=255,
        blank=True,
        default="",
        validators=[validate_path_in_repo_root],
    )

    # Legacy fields. These fields were adapted from the legacy implementation of Lando.
    pull_path = models.CharField(blank=True)
    push_path = models.CharField(blank=True)
    required_permission = models.CharField(default="")
    short_name = models.CharField(blank=True, unique=True)
    url = models.CharField()

    approval_required = models.BooleanField(default=False)
    autoformat_enabled = models.BooleanField(default=False)
    commit_flags = ArrayField(
        ArrayField(
            models.CharField(max_length=100, blank=True),
        ),
        size=2,
        blank=True,
        null=True,
        default=None,
    )
    force_push = models.BooleanField(default=False)
    is_phabricator_repo = models.BooleanField(default=True)
    milestone_tracking_flag_template = models.CharField(blank=True, default="")
    product_details_url = models.CharField(blank=True, default="")

    # Ideally, we'd like the push_target to be nullable, but Django forms will not
    # honour this, and instead put an empty string when blankable fields are left empty.
    # We handle the case later in the code (namely in HgSCM.push), by treating the empty
    # string as falsey.
    push_target = models.CharField(blank=True, default="")

    # If this repo was migrated from another repo, link to it here.
    # If this value is set, then revisions targeting legacy_source will
    # have their target repo switched to `self` upon triggering a landing.

    # For example, if `self` is `NewGitRepo` and `self.legacy_source` is `OldHgRepo`
    # then:
    # - `NewGitRepo.is_legacy` is False
    # - `OldHgRepo.is_legacy` is True
    # - `NewGitRepo.target_repo` is not defined
    # - `OldHgRepo.target_repo` is set to `NewGitRepo`
    # A revision that was created against `OldHgRepo` will land in `NewGitRepo`.
    legacy_source = models.OneToOneField(
        "Repo",
        null=True,
        blank=True,
        on_delete=models.SET_NULL,
        related_name="new_target",
    )

<<<<<<< HEAD
    # Use this field to enable/disable access to this repo via the automation API.
    automation_enabled = models.BooleanField(default=False)
=======
    pushlog_disabled = models.BooleanField(
        default=False,
    )
>>>>>>> 2b639af5

    @property
    def is_legacy(self):
        """Return True if this repo is listed as a legacy source."""
        try:
            return self.new_target is not None
        except self.DoesNotExist:
            return False

    @property
    def is_git(self):
        return self.scm_type == SCM_TYPE_GIT

    @property
    def is_hg(self):
        return self.scm_type == SCM_TYPE_HG

    def __str__(self):
        if self.is_git:
            return f"{self.name}@{self.default_branch} ({self.scm_type})"
        return f"{self.name} ({self.scm_type})"

    @classmethod
    def get_mapping(cls) -> dict[str, "Repo"]:
        return {repo.short_name: repo for repo in cls.objects.all()}

    def __init__(self, *args, **kwargs):
        super().__init__(*args, **kwargs)

    @property
    def scm(self) -> AbstractSCM:
        """Return the SCM implementation associated with this Repository"""
        if not self._scm:
            if impl := SCM_IMPLEMENTATIONS.get(self.scm_type):
                kwargs = {}
                if self.default_branch:
                    kwargs["default_branch"] = self.default_branch

                self._scm = impl(self.path, **kwargs)
            else:
                raise Exception(f"Repository type not supported: {self.scm_type}")
        return self._scm

    def get_system_path(self) -> str:
        """Calculate system path based on REPO_ROOT and repository name."""
        return str(Path(settings.REPO_ROOT) / self.name)

    @property
    def _method_not_supported_for_repo_error(self) -> RepoError:
        return RepoError(f"Method is not supported for {self}")

    def raise_for_unsupported_repo_scm(self, supported_scm: str):
        """Raise a RepoError if the repo SCM does not match the supported SCM."""
        if supported_scm != self.scm_type:
            raise self._method_not_supported_for_repo_error

    def save(self, *args, **kwargs):
        """Determine values for various fields upon saving the instance."""
        if not self.system_path:
            self.system_path = self.get_system_path()

        if not self.push_path or not self.pull_path:
            url = urllib.parse.urlparse(self.url)
            if not self.push_path:
                self.push_path = f"ssh://{url.netloc}{url.path}"
            if not self.pull_path:
                self.pull_path = self.url

        if not self.short_name:
            self.short_name = self.tree

        if not self.commit_flags:
            self.commit_flags = []

        if not self.scm_type:
            self.scm_type = self._find_supporting_scm(self.pull_path)

        super().save(*args, **kwargs)

    def _find_supporting_scm(self, pull_path: str) -> str:
        """Loop through the supported SCM_IMPLEMENTATIONS and return a key representing
        the first SCM claiming to support the given pull_path.
        """
        for scm, impl in SCM_IMPLEMENTATIONS.items():
            if impl.repo_is_supported(pull_path):
                return scm
        raise ValueError(f"Could not determine repo type for {pull_path}")

    @property
    def tree(self):
        """Backwards-compatibility alias for tree name."""
        return self.name

    @property
    def access_group(self):
        """Temporary property until all usages are ported."""
        raise NotImplementedError(
            "This field has been replaced by `required_permission`"
        )

    @property
    def phab_identifier(self) -> str | None:
        """Return a valid Phabricator identifier as a `str`. Legacy field."""
        if not self.is_phabricator_repo:
            return None

        return self.short_name if self.short_name else self.tree<|MERGE_RESOLUTION|>--- conflicted
+++ resolved
@@ -121,14 +121,12 @@
         related_name="new_target",
     )
 
-<<<<<<< HEAD
+    pushlog_disabled = models.BooleanField(
+        default=False,
+    )
+
     # Use this field to enable/disable access to this repo via the automation API.
     automation_enabled = models.BooleanField(default=False)
-=======
-    pushlog_disabled = models.BooleanField(
-        default=False,
-    )
->>>>>>> 2b639af5
 
     @property
     def is_legacy(self):
