--- conflicted
+++ resolved
@@ -8,11 +8,7 @@
 from pathlib import Path
 from textwrap import dedent
 from unittest import mock
-<<<<<<< HEAD
-from unittest.mock import MagicMock
-=======
 from unittest.mock import MagicMock, PropertyMock
->>>>>>> fb0f4530
 
 import pytest
 
@@ -674,19 +670,6 @@
 
 
 @pytest.fixture
-<<<<<<< HEAD
-def mock_github_api_get_token(monkeypatch: pytest.MonkeyPatch):
-    mock_get_token = MagicMock()
-    mock_get_token.side_effect = ["ghs_yolo"]
-
-    monkeypatch.setattr("lando.utils.github.GitHubAPI._get_token", mock_get_token)
-
-    return mock_get_token
-
-
-def test_GitSCM_push_get_github_token(
-    git_repo: Path, mock_github_api_get_token: mock.Mock
-=======
 def mock_github_authenticated_url(monkeypatch: pytest.MonkeyPatch):
     mock_authenticated_url = PropertyMock()
 
@@ -703,7 +686,6 @@
 
 def test_GitSCM_push_github_authenticated_url(
     git_repo: Path, mock_github_authenticated_url: mock.Mock
->>>>>>> fb0f4530
 ):
     scm = GitSCM(str(git_repo))
     scm._git_run = MagicMock()
@@ -712,13 +694,8 @@
 
     assert scm._git_run.call_count >= 1, "_git_run wasn't called when pushing"
     assert (
-<<<<<<< HEAD
-        mock_github_api_get_token.call_count == 1
-    ), "_get_github_token wasn't called when pushing to a github-like URL"
-=======
         mock_github_authenticated_url.call_count == 1
     ), "GitHub.authenticated_url wasn't accessed when pushing to a github-like URL"
->>>>>>> fb0f4530
     assert (
         "git:ghs_yolo@github.com" in scm._git_run.call_args[0][1]
     ), "GitHub authenticated_url was not found in rewritten push_path"
