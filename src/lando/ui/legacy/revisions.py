import json
import logging

from django.contrib import messages
from django.core.handlers.wsgi import WSGIRequest
from django.db import transaction
from django.db.models import Prefetch, QuerySet
from django.http import HttpResponse, HttpResponseRedirect
from django.shortcuts import redirect
from django.template.response import TemplateResponse
from django.utils.decorators import method_decorator

from lando.api.legacy import api as legacy_api
from lando.api.legacy.validation import revision_id_to_int
from lando.main.auth import force_auth_refresh, require_phabricator_api_key
from lando.main.models import Repo
from lando.main.models.jobs import JobStatus
from lando.main.models.uplift import MultiTrainUpliftRequest, UpliftJob, UpliftRevision
from lando.ui.legacy.forms import (
    TransplantRequestForm,
    UpliftAssessmentForm,
    UpliftRequestForm,
)
from lando.ui.legacy.stacks import Edge, draw_stack_graph, sort_stack_topological
from lando.ui.views import LandoView
from lando.utils.tasks import set_uplift_request_form_on_revision

logger = logging.getLogger(__name__)

# TODO: port this hook once lando-api is merged and hooks are implemented.
# revisions.before_request(set_last_local_referrer)


class UpliftRequestView(LandoView):
    @force_auth_refresh
    @method_decorator(require_phabricator_api_key(optional=False, provide_client=False))
    def post(self, request: WSGIRequest) -> HttpResponse:
        """Process the uplift request submission."""
        uplift_request_form = UpliftRequestForm(request.POST)

        if not uplift_request_form.is_valid():
            errors = [
                f"{field}: {', '.join(field_errors)}"
                for field, field_errors in uplift_request_form.errors.items()
            ]

            for error in errors:
                messages.add_message(request, messages.ERROR, error)

            # Not ideal, but because we do not have access to the revision ID
            # we will just redirect the user back to the referring page and
            # they will see the flash messages.
            return redirect(request.META.get("HTTP_REFERER"))

        source_revisions = uplift_request_form.cleaned_data["source_revision_ids"]
        repositories = uplift_request_form.cleaned_data["repositories"]

        # Create DB rows for the uplift submission.
        with transaction.atomic():
            # Create the assessment form.
            assessment = uplift_request_form.save(commit=False)
            assessment.user = request.user
            assessment.save()

            # Create the `MultiTrainUpliftRequest` to represent this
            # form submission and tie jobs together.
            uplift_request = MultiTrainUpliftRequest.objects.create(
                user=request.user,
                assessment=assessment,
                requested_revisions=[
                    revision.revision_id for revision in source_revisions
                ],
            )

            # Create `UpliftJob`s and associate with this request.
            for repo in repositories:
                job = UpliftJob.objects.create(
                    multi_request=uplift_request,
                    requester_email=request.user.email,
                    status=JobStatus.SUBMITTED,
                    target_repo=repo,
                )
                job.add_revisions(source_revisions)
                job.sort_revisions(source_revisions)
                job.save()

        messages.add_message(request, messages.SUCCESS, "Uplift request queued.")

        return redirect(request.META.get("HTTP_REFERER"))


class UpliftAssessmentCreateOrEditView(LandoView):
    """Update and create uplift request assessment forms."""

    @force_auth_refresh
    @method_decorator(require_phabricator_api_key(optional=False, provide_client=False))
    def post(self, request: WSGIRequest, revision_id: int) -> HttpResponse:
        """Update an uplift request assessment."""

        uplift_revision = UpliftRevision.one_or_none(revision_id=revision_id)
        existing_assessment = uplift_revision.assessment if uplift_revision else None

        uplift_assessment_form = UpliftAssessmentForm(
            request.POST,
            instance=existing_assessment,
        )

        if not uplift_assessment_form.is_valid():
            errors = [
                f"{field}: {', '.join(field_errors)}"
                for field, field_errors in uplift_assessment_form.errors.items()
            ]

            for error in errors:
                messages.add_message(request, messages.ERROR, error)

            return redirect(request.META.get("HTTP_REFERER"))

        with transaction.atomic():
            assessment = uplift_assessment_form.save(commit=False)
            assessment.user = request.user
            assessment.save()

            message = "Uplift assessment updated."
            if uplift_revision is None:
                logger.info(
                    f"No existing assessment for {revision_id=}, creating a new instance."
                )
                UpliftRevision.objects.create(
                    assessment=assessment,
                    revision_id=revision_id,
                )
                message = "Uplift assessment created."

        messages.add_message(request, messages.SUCCESS, message)

        # Trigger a Celery task to update the form on Phabricator.
        set_uplift_request_form_on_revision.apply_async(
            args=(
                revision_id,
                assessment.to_conduit_json_str(),
                request.user.id,
            )
        )

        return redirect(request.META.get("HTTP_REFERER"))


def uplift_context_for_revision(revision_id: int) -> QuerySet:
    """Return all MultiTrainUpliftRequest objects relevant to this revision.

    Relevant if:
      - this revision was originally requested (in requested_revisions)
      - this revision was created by an uplift job (UpliftRevision -> assessment).
    """
    base_qs = (
        MultiTrainUpliftRequest.objects.select_related("assessment", "user")
        .prefetch_related(
            Prefetch(
                "uplift_jobs",
                queryset=UpliftJob.objects.select_related("target_repo").order_by("id"),
            )
        )
        .order_by("-created_at")
    )

    # Original side: the revision was requested (e.g. D123 in requested_revisions).
    original_qs = base_qs.filter(requested_revisions__contains=[revision_id])

    # Uplifted side: the revision is one of the newly created uplift revisions.
    uplifted_qs = base_qs.filter(assessment__revisions__revision_id=revision_id)

    return (original_qs | uplifted_qs).distinct()


class RevisionView(LandoView):
    def get(
        self, request: WSGIRequest, revision_id: int, *args, **kwargs
    ) -> TemplateResponse:
        lando_user = request.user

        # This is added for backwards compatibility.
        stack = legacy_api.stacks.get(request, revision_id)

        form = TransplantRequestForm()
        errors = []

        # Build a mapping from phid to revision and identify
        # the data for the revision used to load this page.

        revision_phid = None
        revisions = {}
        for r in stack["revisions"]:
            revisions[r["phid"]] = r
            if r["id"] == "D{}".format(revision_id):
                revision_phid = r["phid"]

        source_revision_ids = [
            revision_id_to_int(revisions[revision_phid]["id"])
            for revision_phid in stack["stack"].iter_stack_from_root(dest=revision_phid)
        ]
        uplift_request_form = UpliftRequestForm(
            initial={"source_revision_ids": source_revision_ids}
        )

        # Build a mapping from phid to repository.
        repositories = {}
        for phab_repo in stack["repositories"]:
            repositories[phab_repo["phid"]] = Repo.objects.get(
                short_name=phab_repo["short_name"]
            )

        # Request all previous landing jobs for the stack.
        landing_jobs = legacy_api.transplants.get_list(request, f"D{revision_id}")

        # The revision may appear in many `landable_paths`` if it has
        # multiple children, or any of its landable descendents have
        # multiple children. That being said, there should only be a
        # single unique path up to this revision, so find the first
        # it appears in. The revisions up to the target one in this
        # path form the landable series.
        #
        # We also form a set of all the revisions that are landable
        # so we can present selection for what to land.
        series = None
        landable = set()
        for p in stack["landable_paths"]:
            for phid in p:
                landable.add(phid)

            try:
                series = p[: p.index(revision_phid) + 1]
            except ValueError:
                pass

        dryrun = None
        target_repo = None
        if series and lando_user.is_authenticated:
            landing_path = [
                {
                    "revision_id": revisions[phid]["id"],
                    "diff_id": revisions[phid]["diff"]["id"],
                }
                for phid in series
            ]
            landing_path_json = json.dumps(landing_path)
            form.fields["landing_path"].initial = landing_path_json

            dryrun = legacy_api.transplants.dryrun(
                request, data={"landing_path": landing_path}
            )
            form.fields["confirmation_token"].initial = dryrun["confirmation_token"]
            series = list(reversed(series))
            revision_repo = repositories.get(revisions[series[0]]["repo_phid"])
            target_repo = (
                revision_repo
                if not revision_repo.is_legacy
                else revision_repo.new_target
            )

        phids = set(revisions.keys())
        edges = {Edge(child=e[0], parent=e[1]) for e in stack["edges"]}
        order = sort_stack_topological(
            phids, edges, key=lambda x: int(revisions[x]["id"][1:])
        )
        drawing_width, drawing_rows = draw_stack_graph(phids, edges, order)

        # Get the `Repo` object for the current revision.
        revision = revisions[revision_phid]
        revision_repo = repositories.get(revision["repo_phid"])

        # Look for an existing `UpliftRevision` for this revision.
        uplift_revision = UpliftRevision.one_or_none(revision_id=revision_id)

        if revision_repo and revision_repo.approval_required and uplift_revision:
            assessment = uplift_revision.assessment
            uplift_assessment_edit_form = UpliftAssessmentForm(instance=assessment)
        else:
            uplift_assessment_edit_form = UpliftAssessmentForm()
<<<<<<< HEAD

        uplift_requests = uplift_context_for_revision(revision_id)
=======
>>>>>>> 75c85ab3

        # Current implementation requires that all commits have the flags appended.
        # This may change in the future. What we do here is:
        # - if all commits have the flag, then disable the checkbox
        # - if any commits do not have the flag, then enable the checkbox

        if target_repo:
            existing_flags = {f[0]: False for f in target_repo.commit_flags}
            for flag in existing_flags:
                existing_flags[flag] = all(
                    flag in r["commit_message"] for r in revisions.values()
                )

        else:
            existing_flags = {}

        context = {
            "revision_id": "D{}".format(revision_id),
            "revision_id_int": revision_id,
            "series": series,
            "landable": landable,
            "dryrun": dryrun,
            "stack": stack,
            "rows": list(zip(reversed(order), reversed(drawing_rows), strict=False)),
            "drawing_width": drawing_width,
            "landing_jobs": landing_jobs,
            "revisions": revisions,
            "revision_phid": revision_phid,
            "revision_repo": revision_repo,
            "target_repo": target_repo,
            "errors": errors,
            "form": form,
            "flags": target_repo.commit_flags if target_repo else [],
            "existing_flags": existing_flags,
            "uplift_request_form": uplift_request_form,
            "uplift_requests": uplift_requests,
            "uplift_assessment_form": uplift_assessment_edit_form,
        }

        return TemplateResponse(
            request=request,
            template="stack/stack.html",
            context=context,
        )

    @force_auth_refresh
    def post(
        self, request: WSGIRequest, revision_id: int, *args, **kwargs
    ) -> HttpResponseRedirect:
        form = TransplantRequestForm(request.POST)
        errors = []

        if not request.user.is_authenticated:
            errors.append("You must be logged in to request a landing")

        if form.is_valid() and not errors:
            form.cleaned_data["landing_path"] = json.loads(
                form.cleaned_data["landing_path"]
            )
            form.cleaned_data["flags"] = (
                form.cleaned_data["flags"] if form.cleaned_data["flags"] else []
            )
            legacy_api.transplants.post(request, data=form.cleaned_data)
            # We don't actually need any of the data from the
            # the submission. As long as an exception wasn't
            # raised we're successful.
            return redirect("revisions-page", revision_id=revision_id)

        if form.errors:
            errors += [
                f"{field}: {', '.join(field_errors)}"
                for field, field_errors in form.errors.items()
            ]

        for error in errors:
            messages.add_message(request, messages.ERROR, error)
        return redirect("revisions-page", revision_id=revision_id)<|MERGE_RESOLUTION|>--- conflicted
+++ resolved
@@ -277,11 +277,8 @@
             uplift_assessment_edit_form = UpliftAssessmentForm(instance=assessment)
         else:
             uplift_assessment_edit_form = UpliftAssessmentForm()
-<<<<<<< HEAD
 
         uplift_requests = uplift_context_for_revision(revision_id)
-=======
->>>>>>> 75c85ab3
 
         # Current implementation requires that all commits have the flags appended.
         # This may change in the future. What we do here is:
