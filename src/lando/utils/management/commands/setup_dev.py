--- conflicted
+++ resolved
@@ -5,11 +5,7 @@
 
 from lando.environments import Environment
 from lando.main.models import Repo, Worker
-<<<<<<< HEAD
-from lando.main.scm import SCM_GIT, SCM_HG
-=======
 from lando.main.scm import SCM_TYPE_GIT, SCM_TYPE_HG
->>>>>>> aaf1a815
 
 
 class Command(BaseCommand):
@@ -19,13 +15,8 @@
         """Ensure a git and an hg worker exist on the local environment."""
         # Set up two workers, one for each SCM.
         workers = {
-<<<<<<< HEAD
-            SCM_HG: None,
-            SCM_GIT: None,
-=======
             SCM_TYPE_HG: None,
             SCM_TYPE_GIT: None,
->>>>>>> aaf1a815
         }
 
         for worker_scm in workers:
@@ -42,15 +33,10 @@
 
         for repo in Repo.objects.all():
             # Associate all repos with applicable worker.
-<<<<<<< HEAD
-            self.stdout.write(f"Adding {repo} ({repo.scm}) to {workers[repo.scm]}.")
-            workers[repo.scm].applicable_repos.add(repo)
-=======
             self.stdout.write(
                 f"Adding {repo} ({repo.scm_type}) to {workers[repo.scm_type]}."
             )
             workers[repo.scm_type].applicable_repos.add(repo)
->>>>>>> aaf1a815
         self.stdout.write(
             self.style.SUCCESS(
                 'Workers initialized ("hg" and "git"). '
