--- conflicted
+++ resolved
@@ -22,13 +22,8 @@
 
     def _pause_workers(self):
         """Pause all workers."""
-<<<<<<< HEAD
-        # We explicitly select the `is_paused` field, and defer the others.
-        # This allows a new version of lando to Pause workers during an update, even
-=======
         # We explicitely select the `is_paused` field, and defer the others.
         # This allows a new version of lando to pause workers during an update, even
->>>>>>> d3482ed3
         # with pending migrations in the Worker model, that would otherwise result in
         # UndefinedColumn errors if trying to fetch all (expected) fields.
         workers = Worker.objects.raw("SELECT id, is_paused from main_worker")
@@ -65,8 +60,7 @@
         action = options["action"]
         if action not in actions:
             raise CommandError(
-                f"Action must be one of: {', '.join(actions)}. "
-                f'"{action}" was provided.'
+                f'Action must be one of: {", ".join(actions)}. "{action}" was provided.'
             )
 
         # If there are unapplied migrations, then both the web interface and the
