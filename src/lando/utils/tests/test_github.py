import json
from textwrap import dedent
from typing import Callable
from unittest import mock

import pytest
from django.conf import settings
from requests import Response

from lando.utils.github import (
    GitHub,
    GitHubAPI,
    GitHubAPIClient,
    PullRequestPatchHelper,
)


@pytest.mark.parametrize(
    "url, expected_support",
    (
        ("https://github.com/mozilla-firefox/firefox", True),
        ("https://github.com/mozilla-firefox/firefox/", True),
        ("https://someuser:somepass@github.com/owner/repo.git/", True),
        ("http://git.test/test-repo/", False),
        ("https://hg.mozilla.org/mozilla-central/", False),
    ),
)
def test_github_is_supported(url: str, expected_support: bool):
    assert (
        GitHub.is_supported_url(url) == expected_support
    ), f"Support for {url} incorrectly determined"


@pytest.mark.parametrize(
    "url, expected_repo_owner, expected_repo_name",
    (
        ("https://github.com/mozilla-firefox/firefox", "mozilla-firefox", "firefox"),
        ("https://github.com/mozilla-firefox/firefox/", "mozilla-firefox", "firefox"),
        ("https://someuser:somepass@github.com/owner/repo.git", "owner", "repo"),
        ("https://someuser:somepass@github.com/owner/repo.git/", "owner", "repo"),
    ),
)
def test_github_parsed_url(url: str, expected_repo_owner: str, expected_repo_name: str):
    github = GitHub(url)

    assert github.repo_owner == expected_repo_owner, "Repo owner mismatch"
    assert github.repo_name == expected_repo_name, "Repo name mismatch"


def test_github_parsed_url_not_github():
    with pytest.raises(ValueError):
        GitHub("https://hg.mozilla.org/mozilla-central/")


@pytest.fixture
def mock_github_fetch_token(monkeypatch: pytest.MonkeyPatch) -> mock.Mock:
    mock_fetch_token = mock.MagicMock()
    mock_fetch_token.return_value = "mock_token"
    monkeypatch.setattr("lando.utils.github.GitHub._fetch_token", mock_fetch_token)
    return mock_fetch_token


@pytest.fixture
def mock_github_api_get(
    monkeypatch: pytest.MonkeyPatch, mock_response: Callable
) -> Callable:
    def _github_api_get(
        repo: str,
        pr_response: dict,
        pr_commits_response: str,
        github_pr_patch: str,
        github_pr_diff: str,
    ) -> mock.Mock:
        pr_no = "1"

        response_map = {
            pr_response["diff_url"]: mock_response(text=github_pr_diff),
            pr_response["patch_url"]: mock_response(text=github_pr_patch),
            f"repos/{repo}/pulls/{pr_no}": {
                "application/vnd.github.patch": mock_response(
                    text=github_pr_patch,
                    headers={
                        "content-type": "application/vnd.github.patch; charset=utf-8"
                    },
                ),
                "application/vnd.github.diff": mock_response(
                    text=github_pr_diff,
                    headers={
                        "content-type": "application/vnd.github.diff; charset=utf-8"
                    },
                ),
            },
            f"repos/{repo}/pulls/{pr_no}/commits": mock_response(
                text=pr_commits_response,
                headers={
                    "content-type": "application/json; charset=utf-8",
                },
            ),
        }

        def _mock_api_get(url: str, headers: dict = dict, **kwargs) -> Response:
            # We don't use 'get' here, as we'd rather it failed loudly if something's
            # missing.
            response = response_map[url]

            if isinstance(response, dict) and (content_type := headers.get("Accept")):
                response = response.get(content_type)

            if "content-type" not in response.headers:
                response.headers["content-type"] = "application/x-whatever"

            return response

        mock_api_get = mock.Mock(side_effect=_mock_api_get)
        monkeypatch.setattr("lando.utils.github.GitHubAPI.get", mock_api_get)

        return mock_api_get

    return _github_api_get


@pytest.mark.parametrize(
    "url, expected_authenticated_url",
    (
        (
            "https://github.com/mozilla-firefox/firefox/",
            "https://git:mock_token@github.com/mozilla-firefox/firefox/",
        ),
        (
            "https://github.com/mozilla-firefox/firefox.git/",
            "https://git:mock_token@github.com/mozilla-firefox/firefox.git/",
        ),
        (
            "https://github.com/mozilla-firefox/firefox.git/some?other#path",
            "https://git:mock_token@github.com/mozilla-firefox/firefox.git/some?other#path",
        ),
        (
            "https://someuser:somepass@github.com/owner/repo.git/",
            "https://someuser:somepass@github.com/owner/repo.git/",
        ),
    ),
)
def test_github_authenticated_url(
    mock_github_fetch_token: mock.Mock, url: str, expected_authenticated_url: str
):
    assert GitHub(url).authenticated_url == expected_authenticated_url


def test_github_authenticated_url_no_token(
    mock_github_fetch_token: mock.Mock, caplog: pytest.LogCaptureFixture
):
    mock_github_fetch_token.return_value = None

    url = "https://github.com/mozilla-firefox/firefox/"

    assert GitHub(url).authenticated_url == url
    assert "Couldn't obtain a token" in caplog.text


def test_github_api_init(mock_github_fetch_token: mock.Mock):
    api_client = GitHubAPI("https://github.com/o/r")

    assert api_client.session.headers.get("Authorization") == "Bearer mock_token"


def test_github_api_client_init(mock_github_fetch_token: mock.Mock):
    api_client = GitHubAPIClient("https://github.com/o/r")

    assert api_client.repo_base_url == "repos/o/r"


@pytest.fixture
def github_pr_response() -> str:
    """Return the raw response from a GitHub API request about a PR.

    Data created with

        # curl --user-agent 'shtrom' \
            -H 'Accept: application/vnd.github+json' \
            -H 'X-GitHub-Api-Version: 2022-11-28' \
            https://api.github.com/repos/mozilla-conduit/test-repo/pulls/1 \
            > src/lando/utils/tests/data/github_api_response_pull.json
    """
    json_data_path = (
        settings.BASE_DIR / "utils" / "tests" / "data" / "github_api_response_pull.json"
    )
    with open(json_data_path) as f:
        return f.read()


@pytest.fixture
def github_pr_commits_response() -> str:
    """Return the raw response from a GitHub API request about a PR.

    Data created with

        # curl --user-agent 'shtrom' \
            -H 'Accept: application/vnd.github+json' \
            -H 'X-GitHub-Api-Version: 2022-11-28' \
            https://api.github.com/repos/mozilla-conduit/test-repo/pulls/1/commits \
            > src/lando/utils/tests/data/github_api_response_pull_commits.json
    """
    json_data_path = (
        settings.BASE_DIR
        / "utils"
        / "tests"
        / "data"
        / "github_api_response_pull_commits.json"
    )
    with open(json_data_path) as f:
        return f.read()


@pytest.fixture
def github_pr_patch() -> str:
    # curl -LO https://github.com/mozilla-conduit/test-repo/pull/1.patch
    return dedent(
        """
        From ce9fe5d05e5d56a4756019654e3c2b424cd937b2 Mon Sep 17 00:00:00 2001
        From: User <user@example.com>
        Date: Thu, 28 Aug 2025 15:46:57 -0400
        Subject: [PATCH 1/5] second commit

        ---
         test | 1 +
         1 file changed, 1 insertion(+)

        diff --git a/test b/test
        index 89b24ec..7bba8c8 100644
        --- a/test
        +++ b/test
        @@ -1 +1,2 @@
         line 1
        +line 2

        From c27b7d14cb3ddd3ec6a16459156208674b429991 Mon Sep 17 00:00:00 2001
        From: User <user@example.com>
        Date: Tue, 7 Oct 2025 11:24:30 -0400
        Subject: [PATCH 2/5] third commit

        add image
        ---
         favico.ico | Bin 0 -> 4286 bytes
         1 file changed, 0 insertions(+), 0 deletions(-)
         create mode 100644 favico.ico

        diff --git a/favico.ico b/favico.ico
        new file mode 100644
        index 0000000000000000000000000000000000000000..7ae814461d408ed9414e6d76ab8540a3d37d134c
        GIT binary patch
        literal 4286
        zcmc(iF-}}D5Qa?v(Wau_?h$bbDvDeJ7ES>LN}r07B2^kHq}(AXbAfazk!U!<;_qpH
        zn4Qe{c~^^KWb9{;=bIUi{oa<cQ~zeO!vAvrv6RD7%2BO#sGQWw_*m*(P<HBASG^cM
        zoSz@<-pz--ztoFQ`wOa`nM0;mUyt0`a4;M7E?Hu>TI^vBYkL@(%zW7W(&F^YVMnGv
        z8^>-N--z>de!8H3ySg0rAd=A-x_V>LV#E6L`{#o4{PZ}ouRkA;d~BgGPhV`cJvL-)
        z81Pi+i!1%&OD3{o%7!TB54Sf``PxSQdA@|bER1O1qa2Ue_$8lhoAIOkAg`?r#NFzm
        zAF=T%(ue#yeB^CDM!wtqRxD|~oqArEuX7pYT;_Wg`%V034ST?SDIe5kzW@61eQW-Y
        ztmS<!E^QV^VozMGtnFv(vV37Jd*II;K4zt*YZE@~ZSY}dc9S!i-JVTMkk3k{hw-Uu
        z_o~(3gx}IPHRofH#gUj~{!cNo`Dp*Mvk$+O{~4n-4&UE>SsuR!e`Igz{)znL9qr%K
        zD{{+k#g(yo2C^Jz-M?N3&r@el??Ar?{(FPit2F(oOxdA4%5oN__-8};=l#pNsAT%Y
        zrL{Sf$-@+%Hu~0;57rLeO_t^RK6Vk``o3zz+iwc#jckZ?O5WaI(RU(e&N6MEnE3k$
        zz4$bx7ddMyIqY)<-9GM?Pd~E({p>4t;1?AhW3rL4h|7ErTeh@pK$m#1TYDkdb=b0j
        o)}Kr1Tc`Ekx>kQrpYKELi1MOk2WzJGx`%IN-s$&uMf|_=0)^}s4gdfE

        literal 0
        HcmV?d00001


        From 6d13ee6f941eb565909c4dfbae73055ef2247144 Mon Sep 17 00:00:00 2001
        From: User2 <user2@example.com>
        Date: Wed, 8 Oct 2025 17:51:16 +1100
        Subject: [PATCH 3/5] add naughty try task config

        ---
         try_task_config.json | 0
         1 file changed, 0 insertions(+), 0 deletions(-)
         create mode 100644 try_task_config.json

        diff --git a/try_task_config.json b/try_task_config.json
        new file mode 100644
        index 0000000..e69de29

        From 1d9881143c8288d6d230869c8d5e2b26d12862cc Mon Sep 17 00:00:00 2001
        From: User2 <user2@example.com>
        Date: Wed, 8 Oct 2025 18:22:38 +1100
        Subject: [PATCH 4/5] add non-empty b

        ---
         b | 1 +
         1 file changed, 1 insertion(+)
         create mode 100644 b

        diff --git a/b b/b
        new file mode 100644
        index 0000000..e0b3f1b
        --- /dev/null
        +++ b/b
        @@ -0,0 +1 @@
        +bb

        From d1adda9a692e3f362435b4f80ea19aa41c555e69 Mon Sep 17 00:00:00 2001
        From: User2 <user2@example.com>
        Date: Wed, 8 Oct 2025 18:26:29 +1100
        Subject: [PATCH 5/5] add two more files

        ---
         1 | 1 +
         2 | 1 +
         2 files changed, 2 insertions(+)
         create mode 100644 1
         create mode 100644 2

        diff --git a/1 b/1
        new file mode 100644
        index 0000000..d00491f
        --- /dev/null
        +++ b/1
        @@ -0,0 +1 @@
        +1
        diff --git a/2 b/2
        new file mode 100644
        index 0000000..0cfbf08
        --- /dev/null
        +++ b/2
        @@ -0,0 +1 @@
        +2
        """
    ).lstrip()


@pytest.fixture
def github_pr_diff() -> str:
    # curl -LO https://github.com/mozilla-conduit/test-repo/pull/1.diff
    return dedent(
        """
        diff --git a/1 b/1
        new file mode 100644
        index 0000000..d00491f
        --- /dev/null
        +++ b/1
        @@ -0,0 +1 @@
        +1
        diff --git a/2 b/2
        new file mode 100644
        index 0000000..0cfbf08
        --- /dev/null
        +++ b/2
        @@ -0,0 +1 @@
        +2
        diff --git a/b b/b
        new file mode 100644
        index 0000000..e0b3f1b
        --- /dev/null
        +++ b/b
        @@ -0,0 +1 @@
        +bb
        diff --git a/favico.ico b/favico.ico
        new file mode 100644
        index 0000000..7ae8144
        Binary files /dev/null and b/favico.ico differ
        diff --git a/test b/test
        index 89b24ec..7bba8c8 100644
        --- a/test
        +++ b/test
        @@ -1 +1,2 @@
         line 1
        +line 2
        diff --git a/try_task_config.json b/try_task_config.json
        new file mode 100644
        index 0000000..e69de29
        """
    ).lstrip()


def test_api_client_build_pr(
    github_pr_response: str,
    github_pr_commits_response: str,
    github_pr_diff: str,
    github_pr_patch: str,
):
    api_client = GitHubAPIClient("https://github.com/mozilla-conduit/test-repo")

    api_client.get_pull_request = mock.MagicMock()
    api_client.get_pull_request.return_value = json.loads(github_pr_response)

    api_client.get_diff = mock.MagicMock()
    api_client.get_diff.return_value = github_pr_diff

    api_client.get_patch = mock.MagicMock()
    api_client.get_patch.return_value = github_pr_patch

    pr = api_client.build_pull_request(1)

    assert api_client.get_pull_request.call_count == 1
    assert pr.number == 1

    assert pr.diff == github_pr_diff
    assert api_client.get_diff.call_count == 1
    assert api_client.get_diff.call_args.args == (1,)

    assert pr.patch == github_pr_patch
    assert api_client.get_patch.call_count == 1
    assert api_client.get_patch.call_args.args == (1,)


@pytest.fixture
def github_api_client(
    mock_github_fetch_token: mock.Mock,  # pyright: ignore[reportUnusedParameter]
    mock_github_api_get: Callable,
    mock_response: Callable,
    monkeypatch: pytest.MonkeyPatch,
) -> Callable:
    def _github_api_client(
        github_pr_response: str,
        github_pr_commits_response: str,
        *,
        github_pr_list_response: str = "null",
        github_pr_patch: str = "",
        github_pr_diff: str = "",
    ) -> GitHubAPIClient:
        repo = "mozilla-conduit/test-repo"
        client_mock = GitHubAPIClient(f"https://github.com/{repo}/")

        client_mock.list_pull_request = mock.Mock(
            return_value=json.loads(github_pr_list_response)
        )

        pr_response = json.loads(github_pr_response)
        client_mock.get_pull_request = mock.Mock(return_value=pr_response)

        # Prime the GitHub API object to fake network interaction with coherent
        # response.
        mock_github_api_get(
            repo,
            pr_response,
            github_pr_commits_response,
            github_pr_patch,
            github_pr_diff,
        )

        return client_mock

    return _github_api_client


@pytest.fixture
def github_api_client_pr(
    github_api_client: Callable,
    github_pr_response: str,
    github_pr_commits_response: str,
    github_pr_patch: str,
    github_pr_diff: str,
) -> mock.Mock:
    return github_api_client(
        github_pr_response,
        github_pr_commits_response,
        github_pr_patch=github_pr_patch,
        github_pr_diff=github_pr_diff,
    )


def test_PullRequestPatchHelper(github_api_client_pr: mock.Mock):
    # This should match the github_pr_response fixture.
    pr_url = "https://api.github.com/repos/mozilla-conduit/test-repo/pulls/1"

    pr = github_api_client_pr.build_pull_request(1)

    assert pr.url == pr_url

    # Serialisation
    serialised_pr = pr.serialize()

    assert serialised_pr["url"] == pr_url

    # PatchHelper
    pr_patch_helper = PullRequestPatchHelper(pr)

<<<<<<< HEAD
    assert pr_patch_helper.get_commit_description() == "test description"
=======
    assert (
        pr_patch_helper.get_commit_description()
        == "WIP: test pull request with multiple commits"
    )
>>>>>>> 8f034587
    assert pr_patch_helper.get_timestamp() == "1761017419"
    assert pr_patch_helper.parse_author_information() == (
        "Olivier Mehani",
        "omehani@mozilla.com",
    )<|MERGE_RESOLUTION|>--- conflicted
+++ resolved
@@ -475,14 +475,10 @@
     # PatchHelper
     pr_patch_helper = PullRequestPatchHelper(pr)
 
-<<<<<<< HEAD
-    assert pr_patch_helper.get_commit_description() == "test description"
-=======
     assert (
         pr_patch_helper.get_commit_description()
         == "WIP: test pull request with multiple commits"
     )
->>>>>>> 8f034587
     assert pr_patch_helper.get_timestamp() == "1761017419"
     assert pr_patch_helper.parse_author_information() == (
         "Olivier Mehani",
