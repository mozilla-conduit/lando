import asyncio
import logging
import re

import requests
from django.conf import settings
from simple_github import AppAuth, AppInstallationAuth

from lando.utils.const import URL_USERINFO_RE

logger = logging.getLogger(__name__)


class GitHub:
    """Work with authentication to GitHub repositories."""

    # NOTE: This RE takes care of removing the '.git' suffix, to provide normalised URLs.
    GITHUB_URL_RE = re.compile(
        f"https://{URL_USERINFO_RE.pattern}?github.com/(?P<owner>[-A-Za-z0-9]+)/(?P<repo>[^/]+)(.git)?"
    )

    repo_url: str
    repo_owner: str
    repo_name: str
    userinfo: str

    def __init__(self, repo_url: str):
        self.repo_url = repo_url

        parsed_url = self.parse_url(repo_url)

        if parsed_url is None:
            raise ValueError(f"Cannot parse URL as GitHub repo: {repo_url}")

        self.repo_owner = parsed_url["owner"]
        self.repo_name = parsed_url["repo"]
        self.userinfo = parsed_url["userinfo"]

    @classmethod
    def is_supported_url(cls, url: str) -> bool:
        return cls.parse_url(url) is not None

    @classmethod
    def parse_url(cls, url: str) -> re.Match[str] | None:
        """Parse GitHub data from URL, or return None if not Github."""
        return re.match(cls.GITHUB_URL_RE, url)

    @property
    def authenticated_url(self) -> str:
        """Return an authenticated URL, suitable for use with `git` to push and pull."""
        if self.userinfo:
            # We only fetch a token if no authentication is explicitly specified in
            # the repo_url.
            return self.repo_url

        logger.info(
            f"Obtaining fresh GitHub token for GitHub repo at {self.repo_url}",
        )

        token = self._fetch_token()

        if token:
            return f"https://git:{token}@github.com/{self.repo_owner}/{self.repo_name}"

        # We didn't get a token
        logger.warning(f"Couldn't obtain a token for GitHub repo at {self.repo_url}")
        return self.repo_url

    def _fetch_token(self) -> str | None:
        """Obtain a fresh GitHub token to push to the specified repo.

        This relies on GITHUB_APP_ID and GITHUB_APP_PRIVKEY to be set in the
        environment. Returns None if those are missing.

        The app with ID GITHUB_APP_ID needs to be enabled for the target repo.

        """
        app_id = settings.GITHUB_APP_ID
        private_key = settings.GITHUB_APP_PRIVKEY

        if not app_id or not private_key:
            logger.warning(
                f"Missing GITHUB_APP_ID or GITHUB_APP_PRIVKEY to authenticate against GitHub repo at {self.repo_url}",
            )
            return None

        app_auth = AppAuth(
            app_id,
            private_key,
        )
        session = AppInstallationAuth(
            app_auth, self.repo_owner, repositories=[self.repo_name]
        )
        return asyncio.run(session.get_token())

<<<<<<< HEAD

class GitHubAPI(GitHub):
    """A simple wrapper that authenticates with and communicates with the GitHub API."""

    session: requests.Session

    GITHUB_BASE_URL = "https://api.github.com"

    def __init__(self, repo_url: str):
        super().__init__(repo_url)

        self.session = requests.Session()
        self.session.headers.update(
            {
                "Authorization": f"Bearer {self._fetch_token()}",
                "User-Agent": settings.HTTP_USER_AGENT,
                "Accept": "application/vnd.github+json",
                "X-GitHub-Api-Version": "2022-11-28",
            }
        )

    def get(self, path: str, *args, **kwargs) -> dict:
=======
    def get(self, path: str, *args, **kwargs) -> requests.Response:
>>>>>>> 3d9712a6
        """Send a GET request to the GitHub API with given args and kwargs."""
        url = f"{self.GITHUB_BASE_URL}/{path}"
        return self.session.get(url, *args, **kwargs)

    def post(self, path: str, *args, **kwargs) -> requests.Response:
        """Send a POST request to the GitHub API with given args and kwargs."""
        url = f"{self.GITHUB_BASE_URL}/{path}"
        return self.session.post(url, *args, **kwargs)


class GitHubAPIClient:
    """A convenience client that provides various methods to interact with the GitHub API."""

    _api: GitHubAPI

<<<<<<< HEAD
    def __init__(self, repo_url: str):
        self.client = GitHubAPI(repo_url)
        self.repo = repo_url
        self.repo_base_url = f"repos/{self.client.repo_owner}/{self.client.repo_name}"
=======
    def __init__(self, repo: Repo):
        self._api = GitHubAPI(repo)
        self.repo = repo
        self.repo_base_url = (
            f"repos/{self.repo._github_repo_org}/{self.repo.git_repo_name}"
        )
>>>>>>> 3d9712a6

    def _repo_get(self, subpath: str, *args, **kwargs) -> dict | list:
        """Get API endpoint scoped to the repo_base_url.

        Parameters:

        subpath: str
            Relative path without leading `/`.

        Return:
            dist | list: decoded JSON from the response
        """
        return self._get(f"{self.repo_base_url}/{subpath}", *args, **kwargs)

    def _get(self, path: str, *args, **kwargs) -> dict | list | str | None:
        result = self._api.get(path, *args, **kwargs)
        content_type = result.headers["content-type"]
        if content_type == "application/json; charset=utf-8":
            return result.json()
        elif content_type == "application/vnd.github.patch; charset=utf-8":
            return result.text
        elif content_type == "application/vnd.github.diff; charset=utf-8":
            return result.text

    def _post(self, path: str, *args, **kwargs):
        result = self._api.post(path, *args, **kwargs)
        return result.json()

    def list_pull_requests(self) -> list:
        """List all pull requests in the repo."""
        return self._repo_get("pulls")

    def get_pull_request(self, pull_number: int) -> dict:
        """Get a specific pull request from the repo."""
        return self._repo_get(f"pulls/{pull_number}")

    def get_diff(self, pull_number: int) -> str:
        """Fetch a diff, given a pull request number."""
        return self._get(
            f"{self.repo_base_url}/pulls/{pull_number}",
            headers={"Accept": "application/vnd.github.diff"},
        )

    def get_patch(self, pull_number: int) -> str:
        """Fetch a patch, given a pull request number."""
        return self._get(
            f"{self.repo_base_url}/pulls/{pull_number}",
            headers={"Accept": "application/vnd.github.patch"},
        )

    def open_pull_request(self, pull_number: int) -> dict:
        """Open the given pull request."""
        return self._post(
            f"{self.repo_base_url}/pulls/{pull_number}", json={"state": "open"}
        )

    def close_pull_request(self, pull_number: int) -> dict:
        """Close the given pull request."""
        return self._post(
            f"{self.repo_base_url}/pulls/{pull_number}", json={"state": "closed"}
        )

    def add_comment_to_pull_request(self, pull_number: int, comment: str) -> dict:
        """Add a comment to the given pull request."""
        return self._post(
            f"{self.repo_base_url}/issues/{pull_number}/comments",
            json={"body": comment},
        )


class PullRequest:
    """A class that parses data returned from the GitHub API for pull requests."""

    def __repr__(self) -> str:
        return f"Pull request #{self.number} ({self.head_repo_git_url})"

    def __init__(self, data: dict):
        self.url = data["url"]
        self.base_ref = data["base"]["ref"]  # "target" branch name
        self.base_sha = data["base"]["sha"]  # "target" branch sha
        self.head_ref = data["head"]["ref"]  # "working" branch name
        self.head_sha = data["head"]["sha"]  # "working" branch sha

        self.base_user_login = data["base"]["user"]["login"]
        self.base_user_id = data["base"]["user"]["id"]
        self.created_at = data["created_at"]
        self.updated_at = data["updated_at"]
        self.closed_at = data["closed_at"]
        self.merged_at = data["merged_at"]
        self.diff_url = data["diff_url"]
        self.patch_url = data["patch_url"]
        self.body = data["body"]  # description
        self.is_draft = data["draft"]
        self.comments_url = data["comments_url"]
        self.commits_url = data["commits_url"]

        self.head_repo_git_url = data["head"]["repo"][
            "git_url"
        ]  # e.g., git://github.com/mozilla-conduit/test-repo.git
        self.html_url = data["html_url"]
        self.id = data["id"]
        self.number = data["number"]
        self.requested_reviewers = [
            {"id": r["id"], "html_url": r["html_url"], "login": r["login"]}
            for r in data["requested_reviewers"]
        ]
        self.requested_teams = [
            {
                "id": r["id"],
                "html_url": r["html_url"],
                "name": r["name"],
                "slug": r["slug"],
                "description": r["description"],
            }
            for r in data["requested_teams"]
        ]

        self.state = data["state"]  # e.g., "open"
        self.title = data["title"]

        self.user_id = data["user"]["id"]
        self.user_html_url = data["user"]["html_url"]
        self.user_login = data["user"]["login"]

    def serialize(self) -> dict[str, str]:
        """Return a dictionary with various pull request data."""
        return {
            "url": self.url,
            "base_ref": self.base_ref,
            "base_sha": self.base_sha,
            "base_user_login": self.base_user_login,
            "base_user_id": self.base_user_id,
            "created_at": self.created_at,
            "updated_at": self.updated_at,
            "closed_at": self.closed_at,
            "merged_at": self.merged_at,
            "diff_url": self.diff_url,
            "patch_url": self.patch_url,
            "body": self.body,
            "is_draft": self.is_draft,
            "comments_url": self.comments_url,
            "commits_url": self.commits_url,
            "head_ref": self.head_ref,
            "head_sha": self.head_sha,
            "head_repo_git_url": self.head_repo_git_url,
            "html_url": self.html_url,
            "id": self.id,
            "number": self.number,
            "requested_reviewers": self.requested_reviewers,
            "requested_teams": self.requested_teams,
            "state": self.state,
            "title": self.title,
            "user_id": self.user_id,
            "user_html_url": self.user_html_url,
            "user_login": self.user_login,
        }<|MERGE_RESOLUTION|>--- conflicted
+++ resolved
@@ -93,7 +93,6 @@
         )
         return asyncio.run(session.get_token())
 
-<<<<<<< HEAD
 
 class GitHubAPI(GitHub):
     """A simple wrapper that authenticates with and communicates with the GitHub API."""
@@ -115,10 +114,7 @@
             }
         )
 
-    def get(self, path: str, *args, **kwargs) -> dict:
-=======
     def get(self, path: str, *args, **kwargs) -> requests.Response:
->>>>>>> 3d9712a6
         """Send a GET request to the GitHub API with given args and kwargs."""
         url = f"{self.GITHUB_BASE_URL}/{path}"
         return self.session.get(url, *args, **kwargs)
@@ -134,19 +130,10 @@
 
     _api: GitHubAPI
 
-<<<<<<< HEAD
-    def __init__(self, repo_url: str):
-        self.client = GitHubAPI(repo_url)
-        self.repo = repo_url
-        self.repo_base_url = f"repos/{self.client.repo_owner}/{self.client.repo_name}"
-=======
     def __init__(self, repo: Repo):
         self._api = GitHubAPI(repo)
         self.repo = repo
-        self.repo_base_url = (
-            f"repos/{self.repo._github_repo_org}/{self.repo.git_repo_name}"
-        )
->>>>>>> 3d9712a6
+        self.repo_base_url = f"repos/{self._api.repo_owner}/{self._api.repo_name}"
 
     def _repo_get(self, subpath: str, *args, **kwargs) -> dict | list:
         """Get API endpoint scoped to the repo_base_url.
