--- conflicted
+++ resolved
@@ -1046,11 +1046,7 @@
 
 @pytest.fixture
 def active_mock() -> Callable:
-<<<<<<< HEAD
-    def active_mock(obj: object, method: str) -> mock.MagicMock:
-=======
     def _active_mock(obj: object, method: str) -> mock.MagicMock:
->>>>>>> 1076f76a
         """Mock a method without preventing its side-effect from happening."""
         original = getattr(obj, method)
         mock_method = mock.MagicMock()
@@ -1058,8 +1054,4 @@
         setattr(obj, method, mock_method)
         return mock_method
 
-<<<<<<< HEAD
-    return active_mock
-=======
-    return _active_mock
->>>>>>> 1076f76a
+    return _active_mock