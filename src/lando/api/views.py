--- conflicted
+++ resolved
@@ -11,9 +11,6 @@
 from django.views import View
 from django.views.decorators.csrf import csrf_exempt
 
-<<<<<<< HEAD
-from lando.main.models import CommitMap, Repo
-=======
 from lando.main.models import (
     CommitMap,
     JobStatus,
@@ -23,24 +20,17 @@
     add_revisions_to_job,
 )
 from lando.main.models.landing_job import get_jobs_for_pull
->>>>>>> bbd39d55
 from lando.main.models.revision import DiffWarning, DiffWarningStatus
 from lando.main.scm import (
     SCM_TYPE_GIT,
     SCM_TYPE_HG,
 )
-<<<<<<< HEAD
-from lando.main.scm.helpers import BugReferencesCheck
-from lando.utils.github import GitHubAPIClient, PullRequest, PullRequestPatchHelper
+from lando.utils.github import GitHubAPIClient, PullRequestPatchHelper
 from lando.utils.github_checks import (
     ALL_PULL_REQUEST_BLOCKERS,
     PullRequestChecks,
 )
-from lando.utils.landing_checks import ALL_CHECKS, LandingChecks
-=======
-from lando.utils.github import GitHubAPIClient, PullRequestPatchHelper
 from lando.utils.landing_checks import ALL_CHECKS, BugReferencesCheck, LandingChecks
->>>>>>> bbd39d55
 from lando.utils.phabricator import get_phabricator_client
 
 
@@ -182,17 +172,6 @@
     scm = SCM_TYPE_HG
 
 
-<<<<<<< HEAD
-class PullRequestAPIView(APIView):
-    """Handle pull requests in the API."""
-
-    def get(self, request: WSGIRequest, repo_name: str, number: int) -> JsonResponse:
-        """Return a serialized JSON representation of a pull request."""
-        target_repo = Repo.objects.get(name=repo_name)
-        client = GitHubAPIClient(target_repo)
-        pull_request = PullRequest(client.get_pull_request(number))
-        return JsonResponse(pull_request.serialize(), status=200)
-=======
 class LandingJobPullRequestAPIView(View):
     """Handle pull request landing jobs in the API."""
 
@@ -264,25 +243,11 @@
         job.save()
 
         return JsonResponse({"id": job.id}, status=201)
->>>>>>> bbd39d55
 
 
 class PullRequestChecksAPIView(APIView):
     def get(self, request: WSGIRequest, repo_name: str, number: int) -> JsonResponse:
         target_repo = Repo.objects.get(name=repo_name)
-<<<<<<< HEAD
-        client = GitHubAPIClient(target_repo)
-        pull_request = PullRequest(client.get_pull_request(number))
-
-        patch_helper = PullRequestPatchHelper(client, pull_request)
-
-        landing_checks = LandingChecks(f"{pull_request.user_login}@github-pr")
-        checks = [
-            chk.__name__
-            for chk in ALL_CHECKS
-            # This is checking for secure revisions in BMO. We skip this for now.
-            if chk.__name__ != BugReferencesCheck.__name__
-=======
         client = GitHubAPIClient(target_repo.url)
         pull_request = client.build_pull_request(number)
 
@@ -296,27 +261,14 @@
             for chk in ALL_CHECKS
             # This is checking for secure revisions in BMO. We skip this for now.
             if chk.name() != BugReferencesCheck.name()
->>>>>>> bbd39d55
         ]
         blockers = landing_checks.run(
             checks,
             [patch_helper],
         )
 
-<<<<<<< HEAD
         pr_checks = PullRequestChecks(client, target_repo, request)
-
-        blockers += pr_checks.run(ALL_PULL_REQUEST_BLOCKERS, pull_request)
-
-        return JsonResponse({"blockers": blockers, "warnings": []})
-
-
-class LandingJobAPIView(View):
-    """Handle landing jobs in the API."""
-
-    def post(self, request: WSGIRequest, *args, **kwargs):  # noqa: ANN201
-        """Placeholder for creating new landing jobs."""
-        pass
-=======
-        return JsonResponse({"blockers": blockers, "warnings": []})
->>>>>>> bbd39d55
+        pr_blockers = [chk.name() for chk in ALL_PULL_REQUEST_BLOCKERS]
+        blockers += pr_checks.run(pr_blockers, pull_request)
+
+        return JsonResponse({"blockers": blockers, "warnings": []})