--- conflicted
+++ resolved
@@ -25,13 +25,9 @@
     SCM_TYPE_GIT,
     SCM_TYPE_HG,
 )
-<<<<<<< HEAD
 from lando.main.scm.helpers import BugReferencesCheck
 from lando.utils.github import GitHubAPIClient, PullRequestPatchHelper
 from lando.utils.landing_checks import ALL_CHECKS, LandingChecks
-=======
-from lando.utils.github import GitHubAPIClient
->>>>>>> fb0f4530
 from lando.utils.phabricator import get_phabricator_client
 
 
@@ -215,11 +211,7 @@
             # base_ref = forms.CharField()
 
         target_repo = Repo.objects.get(name=repo_name)
-<<<<<<< HEAD
-        client = GitHubAPIClient(target_repo)
-=======
         client = GitHubAPIClient(target_repo.url)
->>>>>>> fb0f4530
         ldap_username = request.user.email
         pull_request = client.build_pull_request(pull_number)
         form = Form(json.loads(request.body))
@@ -247,7 +239,8 @@
         job.status = JobStatus.SUBMITTED
         job.save()
 
-<<<<<<< HEAD
+        return JsonResponse({"id": job.id}, status=201)
+
 
 class PullRequestChecksAPIView(APIView):
     def get(self, request: WSGIRequest, repo_name: str, number: int) -> JsonResponse:
@@ -269,7 +262,4 @@
             [patch_helper],
         )
 
-        return JsonResponse({"blockers": blockers, "warnings": []})
-=======
-        return JsonResponse({"id": job.id}, status=201)
->>>>>>> fb0f4530
+        return JsonResponse({"blockers": blockers, "warnings": []})