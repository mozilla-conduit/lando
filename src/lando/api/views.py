--- conflicted
+++ resolved
@@ -25,13 +25,8 @@
     SCM_TYPE_GIT,
     SCM_TYPE_HG,
 )
-<<<<<<< HEAD
-from lando.main.scm.helpers import BugReferencesCheck
 from lando.utils.github import GitHubAPIClient, PullRequestPatchHelper
-from lando.utils.landing_checks import ALL_CHECKS, LandingChecks
-=======
-from lando.utils.github import GitHubAPIClient
->>>>>>> 665994db
+from lando.utils.landing_checks import ALL_CHECKS, BugReferencesCheck, LandingChecks
 from lando.utils.phabricator import get_phabricator_client
 
 
@@ -230,18 +225,10 @@
             target_repo=target_repo, requester_email=ldap_username
         )
         revision = Revision.objects.create(pull_number=pull_request.number)
-<<<<<<< HEAD
-        patch_data = {
-            # See bug 1995006 (to actually parse authorship info). Use placeholder for now.
-            "author_name": "Author Name",
-            "author_email": "Author Email <email@example.org>",
-=======
         author_name, author_email = pull_request.author
         patch_data = {
-            # See bug 1995006 (to actually parse authorship info). Use placeholder for now.
             "author_name": author_name,
             "author_email": author_email,
->>>>>>> 665994db
             "commit_message": pull_request.title,
             "timestamp": int(datetime.now().timestamp()),
         }
@@ -251,31 +238,27 @@
         job.status = JobStatus.SUBMITTED
         job.save()
 
-<<<<<<< HEAD
         return JsonResponse({"id": job.id}, status=201)
 
 
 class PullRequestChecksAPIView(APIView):
     def get(self, request: WSGIRequest, repo_name: str, number: int) -> JsonResponse:
         target_repo = Repo.objects.get(name=repo_name)
-        client = GitHubAPIClient(target_repo)
+        client = GitHubAPIClient(target_repo.url)
         pull_request = client.build_pull_request(number)
 
         patch_helper = PullRequestPatchHelper(client, pull_request)
 
         landing_checks = LandingChecks(f"{pull_request.user_login}@github-pr")
         checks = [
-            chk.__name__
+            chk.name()
             for chk in ALL_CHECKS
             # This is checking for secure revisions in BMO. We skip this for now.
-            if chk.__name__ != BugReferencesCheck.__name__
+            if chk.name() != BugReferencesCheck.name()
         ]
         blockers = landing_checks.run(
             checks,
             [patch_helper],
         )
 
-        return JsonResponse({"blockers": blockers, "warnings": []})
-=======
-        return JsonResponse({"id": job.id}, status=201)
->>>>>>> 665994db
+        return JsonResponse({"blockers": blockers, "warnings": []})