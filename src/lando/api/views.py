--- conflicted
+++ resolved
@@ -217,11 +217,7 @@
         target_repo = Repo.objects.get(name=repo_name)
         client = GitHubAPIClient(target_repo)
         ldap_username = request.user.email
-<<<<<<< HEAD
-        pull_request = PullRequest(client.get_pull_request(pull_number), target_repo)
-=======
         pull_request = PullRequest(client.get_pull_request(pull_number))
->>>>>>> d2cf0026
         form = Form(json.loads(request.body))
 
         if not form.is_valid():
