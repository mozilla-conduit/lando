import json
from collections import defaultdict
from datetime import datetime
from functools import wraps
from typing import Callable

from django import forms
from django.core.handlers.wsgi import WSGIRequest
from django.http import JsonResponse
from django.utils.decorators import method_decorator
from django.views import View
from django.views.decorators.csrf import csrf_exempt

from lando.main.models import (
    CommitMap,
    JobStatus,
    LandingJob,
    Repo,
    Revision,
    add_revisions_to_job,
)
from lando.main.models.landing_job import get_jobs_for_pull
from lando.main.models.revision import DiffWarning, DiffWarningStatus
from lando.main.scm import (
    SCM_TYPE_GIT,
    SCM_TYPE_HG,
)
from lando.utils.github import GitHubAPIClient, PullRequestPatchHelper
from lando.utils.github_checks import (
    ALL_PULL_REQUEST_BLOCKERS,
    ALL_PULL_REQUEST_WARNINGS,
    PullRequestChecks,
)
from lando.utils.landing_checks import ALL_CHECKS, BugReferencesCheck, LandingChecks
from lando.utils.phabricator import get_phabricator_client


class APIView(View):
    """A base class for API views."""

    pass


def phabricator_api_key_required(func: callable) -> Callable:
    """A simple wrapper that checks for a valid Phabricator API token."""

    @wraps(func)
    def _wrapper(self, request, *args, **kwargs):  # noqa: ANN001
        HEADER = "X-Phabricator-API-Key"
        if HEADER not in request.headers:
            return JsonResponse({"error": f"{HEADER} missing."}, status=400)

        api_key = request.headers[HEADER]
        client = get_phabricator_client(api_key=api_key)
        has_valid_token = client.verify_api_token()

        if not has_valid_token:
            return JsonResponse({"error": "Invalid Phabricator API token."}, status=401)

        return func(self, request, *args, **kwargs)

    return _wrapper


@method_decorator(csrf_exempt, name="dispatch")
class LegacyDiffWarningView(View):
    """
    This class provides the API controllers for the legacy `DiffWarning` model.

    These API endpoints can be used by clients (such as Code Review bot) to
    get, create, or archive warnings.
    """

    @phabricator_api_key_required
    def post(self, request):  # noqa: ANN001, ANN201
        """Create a new `DiffWarning` based on provided revision and diff IDs.

        Args:
            data (dict): A dictionary containing data to store in the warning. `data`
                should contain at least a `message` key that contains the message to
                show in the warning.

        Returns:
            dict: a dictionary representation of the object that was created.
        """

        class Form(forms.Form):
            def data_validator(data):
                if not data or "message" not in data:
                    raise forms.ValidationError(
                        "Provided data is missing the message value"
                    )

            revision_id = forms.IntegerField()
            diff_id = forms.IntegerField()
            group = forms.CharField()
            data = forms.JSONField(validators=[data_validator])

        # TODO: validate whether revision/diff exist or not.
        form = Form(json.loads(request.body))
        if form.is_valid():
            data = form.cleaned_data
            warning = DiffWarning.objects.create(**data)
            return JsonResponse(warning.serialize(), status=201)

        return JsonResponse({"errors": dict(form.errors)}, status=400)

    @phabricator_api_key_required
    def delete(self, request, diff_warning_id):  # noqa: ANN001, ANN201
        """Archive a `DiffWarning` based on provided pk."""
        warning = DiffWarning.objects.get(pk=diff_warning_id)
        if not warning:
            return JsonResponse({}, status=404)

        warning.status = DiffWarningStatus.ARCHIVED
        warning.save()
        return JsonResponse(warning.serialize(), status=200)

    @phabricator_api_key_required
    def get(self, request, **kwargs):  # noqa: ANN001, ANN201
        """Return a list of active revision diff warnings, if any."""

        class Form(forms.Form):
            revision_id = forms.IntegerField()
            diff_id = forms.IntegerField()
            group = forms.CharField()

        form = Form(request.GET)
        if form.is_valid():
            warnings = DiffWarning.objects.filter(**form.cleaned_data).all()
            return JsonResponse(
                [warning.serialize() for warning in warnings], status=200, safe=False
            )

        return JsonResponse({"errors": dict(form.errors)}, status=400)


class CommitMapBaseView(View):
    """CommitMap base view to be extended for bidirectional git - hg mapping."""

    scm: str

    def get(
        self, request: WSGIRequest, git_repo_name: str, commit_hash: str
    ) -> JsonResponse:
        try:
            commit = CommitMap.map_hash_from(self.scm, git_repo_name, commit_hash)
        except CommitMap.DoesNotExist as exc:
            error_detail = f"No commit found in {self.scm} for {commit_hash} in {git_repo_name}: {exc}"
            return JsonResponse(
                {"error": "No commits found", "detail": error_detail}, status=404
            )
        except CommitMap.MultipleObjectsReturned as exc:
            error_detail = f"Multiple commits found in {self.scm} for {commit_hash} in {git_repo_name}: {exc}"
            return JsonResponse(
                {"error": "Multiple commits found", "detail": error_detail}, status=400
            )

        return JsonResponse(commit.serialize(), status=200)


@method_decorator(csrf_exempt, name="dispatch")
class git2hgCommitMapView(CommitMapBaseView):
    """Return corresponding CommitMap given a git hash."""

    scm = SCM_TYPE_GIT


@method_decorator(csrf_exempt, name="dispatch")
class hg2gitCommitMapView(CommitMapBaseView):
    """Return corresponding CommitMap given an hg hash."""

    scm = SCM_TYPE_HG


class LandingJobPullRequestAPIView(View):
    """Handle pull request landing jobs in the API."""

    def get(
        self, request: WSGIRequest, repo_name: int, pull_number: int
    ) -> JsonResponse:
        """Return the status of a pull request based on landing job counts."""

        target_repo = Repo.objects.get(name=repo_name)
        landing_jobs = get_jobs_for_pull(target_repo, pull_number)
        landing_jobs_by_status = defaultdict(list)
        for landing_job in landing_jobs:
            landing_jobs_by_status[landing_job.status].append(landing_job.id)

        status = None
        # Return the first encountered status in this list.
        for _status in [
            JobStatus.LANDED,
            JobStatus.CREATED,
            JobStatus.SUBMITTED,
            JobStatus.IN_PROGRESS,
            JobStatus.FAILED,
        ]:
            if landing_jobs_by_status[_status]:
                status = str(_status).lower()
                break

        return JsonResponse({"status": status}, status=200)

    def post(
        self, request: WSGIRequest, repo_name: int, pull_number: int
    ) -> JsonResponse:
        """Create a new landing job for a pull request."""

        class Form(forms.Form):
            """Simple form to get clean some fields."""

            head_sha = forms.CharField()
            # TODO: use this for verification later, see bug 1996571.
            # base_ref = forms.CharField()

        target_repo = Repo.objects.get(name=repo_name)
        client = GitHubAPIClient(target_repo.url)
        ldap_username = request.user.email
        pull_request = client.build_pull_request(pull_number)
        form = Form(json.loads(request.body))

        if not form.is_valid():
            return JsonResponse(form.errors, 400)

        # TODO: this does not work with binary data, must use patch instead.
        # See bug 1993047.
        diff = client.get_diff(pull_number)
        job = LandingJob.objects.create(
            target_repo=target_repo, requester_email=ldap_username
        )
        revision = Revision.objects.create(pull_number=pull_request.number)
        author_name, author_email = pull_request.author
        patch_data = {
            "author_name": author_name,
            "author_email": author_email,
            "commit_message": pull_request.title,
            "timestamp": int(datetime.now().timestamp()),
        }
        revision.set_patch(diff, patch_data)
        revision.save()
        add_revisions_to_job([revision], job)
        job.status = JobStatus.SUBMITTED
        job.save()

        return JsonResponse({"id": job.id}, status=201)


class PullRequestChecksAPIView(APIView):
    def get(self, request: WSGIRequest, repo_name: str, number: int) -> JsonResponse:
        target_repo = Repo.objects.get(name=repo_name)
        client = GitHubAPIClient(target_repo.url)
        pull_request = client.build_pull_request(number)

        patch_helper = PullRequestPatchHelper(pull_request)

        _, author_email = pull_request.author

        landing_checks = LandingChecks(author_email)
        checks = [
            chk.name()
            for chk in ALL_CHECKS
            # This is checking for secure revisions in BMO. We skip this for now.
            if chk.name() != BugReferencesCheck.name()
        ]
        blockers = landing_checks.run(
            checks,
            [patch_helper],
        )

        pr_checks = PullRequestChecks(client, target_repo, request)
        pr_blockers = [chk.name() for chk in ALL_PULL_REQUEST_BLOCKERS]
        blockers += pr_checks.run(pr_blockers, pull_request)

        pr_warnings = [chk.name() for chk in ALL_PULL_REQUEST_WARNINGS]
        warnings = pr_checks.run(pr_warnings, pull_request)

<<<<<<< HEAD
        # PullRequestPatchHelper.get_diff doesn't include binary changes.
=======
        # PullRequestPatchHelper.diff doesn't include binary changes.
>>>>>>> 3ac07aac
        # This is not considered an issue for checks at the moment, but may need to be kept in
        # mind for the future.
        return JsonResponse(
            {
                "blockers": blockers,
                "warnings": warnings,
            }
        )<|MERGE_RESOLUTION|>--- conflicted
+++ resolved
@@ -275,11 +275,7 @@
         pr_warnings = [chk.name() for chk in ALL_PULL_REQUEST_WARNINGS]
         warnings = pr_checks.run(pr_warnings, pull_request)
 
-<<<<<<< HEAD
-        # PullRequestPatchHelper.get_diff doesn't include binary changes.
-=======
         # PullRequestPatchHelper.diff doesn't include binary changes.
->>>>>>> 3ac07aac
         # This is not considered an issue for checks at the moment, but may need to be kept in
         # mind for the future.
         return JsonResponse(
