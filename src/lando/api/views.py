import json
from collections import defaultdict
from datetime import datetime
from functools import wraps
from typing import Callable

from django import forms
from django.core.handlers.wsgi import WSGIRequest
from django.http import JsonResponse
from django.utils.decorators import method_decorator
from django.views import View
from django.views.decorators.csrf import csrf_exempt

from lando.main.models import (
    CommitMap,
    JobStatus,
    LandingJob,
    Repo,
    Revision,
    add_revisions_to_job,
)
from lando.main.models.landing_job import get_jobs_for_pull
from lando.main.models.revision import DiffWarning, DiffWarningStatus
from lando.main.scm import (
    SCM_TYPE_GIT,
    SCM_TYPE_HG,
)
from lando.utils.github import GitHubAPIClient, PullRequestPatchHelper
from lando.utils.github_checks import (
<<<<<<< HEAD
    ALL_PULLREQUEST_BLOCKERS,
    ALL_PULLREQUEST_WARNINGS,
=======
    ALL_PULL_REQUEST_BLOCKERS,
>>>>>>> 333b3ca3
    PullRequestChecks,
)
from lando.utils.landing_checks import ALL_CHECKS, BugReferencesCheck, LandingChecks
from lando.utils.phabricator import get_phabricator_client


class APIView(View):
    """A base class for API views."""

    pass


def phabricator_api_key_required(func: callable) -> Callable:
    """A simple wrapper that checks for a valid Phabricator API token."""

    @wraps(func)
    def _wrapper(self, request, *args, **kwargs):  # noqa: ANN001
        HEADER = "X-Phabricator-API-Key"
        if HEADER not in request.headers:
            return JsonResponse({"error": f"{HEADER} missing."}, status=400)

        api_key = request.headers[HEADER]
        client = get_phabricator_client(api_key=api_key)
        has_valid_token = client.verify_api_token()

        if not has_valid_token:
            return JsonResponse({"error": "Invalid Phabricator API token."}, status=401)

        return func(self, request, *args, **kwargs)

    return _wrapper


@method_decorator(csrf_exempt, name="dispatch")
class LegacyDiffWarningView(View):
    """
    This class provides the API controllers for the legacy `DiffWarning` model.

    These API endpoints can be used by clients (such as Code Review bot) to
    get, create, or archive warnings.
    """

    @phabricator_api_key_required
    def post(self, request):  # noqa: ANN001, ANN201
        """Create a new `DiffWarning` based on provided revision and diff IDs.

        Args:
            data (dict): A dictionary containing data to store in the warning. `data`
                should contain at least a `message` key that contains the message to
                show in the warning.

        Returns:
            dict: a dictionary representation of the object that was created.
        """

        class Form(forms.Form):
            def data_validator(data):
                if not data or "message" not in data:
                    raise forms.ValidationError(
                        "Provided data is missing the message value"
                    )

            revision_id = forms.IntegerField()
            diff_id = forms.IntegerField()
            group = forms.CharField()
            data = forms.JSONField(validators=[data_validator])

        # TODO: validate whether revision/diff exist or not.
        form = Form(json.loads(request.body))
        if form.is_valid():
            data = form.cleaned_data
            warning = DiffWarning.objects.create(**data)
            return JsonResponse(warning.serialize(), status=201)

        return JsonResponse({"errors": dict(form.errors)}, status=400)

    @phabricator_api_key_required
    def delete(self, request, diff_warning_id):  # noqa: ANN001, ANN201
        """Archive a `DiffWarning` based on provided pk."""
        warning = DiffWarning.objects.get(pk=diff_warning_id)
        if not warning:
            return JsonResponse({}, status=404)

        warning.status = DiffWarningStatus.ARCHIVED
        warning.save()
        return JsonResponse(warning.serialize(), status=200)

    @phabricator_api_key_required
    def get(self, request, **kwargs):  # noqa: ANN001, ANN201
        """Return a list of active revision diff warnings, if any."""

        class Form(forms.Form):
            revision_id = forms.IntegerField()
            diff_id = forms.IntegerField()
            group = forms.CharField()

        form = Form(request.GET)
        if form.is_valid():
            warnings = DiffWarning.objects.filter(**form.cleaned_data).all()
            return JsonResponse(
                [warning.serialize() for warning in warnings], status=200, safe=False
            )

        return JsonResponse({"errors": dict(form.errors)}, status=400)


class CommitMapBaseView(View):
    """CommitMap base view to be extended for bidirectional git - hg mapping."""

    scm: str

    def get(
        self, request: WSGIRequest, git_repo_name: str, commit_hash: str
    ) -> JsonResponse:
        try:
            commit = CommitMap.map_hash_from(self.scm, git_repo_name, commit_hash)
        except CommitMap.DoesNotExist as exc:
            error_detail = f"No commit found in {self.scm} for {commit_hash} in {git_repo_name}: {exc}"
            return JsonResponse(
                {"error": "No commits found", "detail": error_detail}, status=404
            )
        except CommitMap.MultipleObjectsReturned as exc:
            error_detail = f"Multiple commits found in {self.scm} for {commit_hash} in {git_repo_name}: {exc}"
            return JsonResponse(
                {"error": "Multiple commits found", "detail": error_detail}, status=400
            )

        return JsonResponse(commit.serialize(), status=200)


@method_decorator(csrf_exempt, name="dispatch")
class git2hgCommitMapView(CommitMapBaseView):
    """Return corresponding CommitMap given a git hash."""

    scm = SCM_TYPE_GIT


@method_decorator(csrf_exempt, name="dispatch")
class hg2gitCommitMapView(CommitMapBaseView):
    """Return corresponding CommitMap given an hg hash."""

    scm = SCM_TYPE_HG


class LandingJobPullRequestAPIView(View):
    """Handle pull request landing jobs in the API."""

    def get(
        self, request: WSGIRequest, repo_name: int, pull_number: int
    ) -> JsonResponse:
        """Return the status of a pull request based on landing job counts."""

        target_repo = Repo.objects.get(name=repo_name)
        landing_jobs = get_jobs_for_pull(target_repo, pull_number)
        landing_jobs_by_status = defaultdict(list)
        for landing_job in landing_jobs:
            landing_jobs_by_status[landing_job.status].append(landing_job.id)

        status = None
        # Return the first encountered status in this list.
        for _status in [
            JobStatus.LANDED,
            JobStatus.CREATED,
            JobStatus.SUBMITTED,
            JobStatus.IN_PROGRESS,
            JobStatus.FAILED,
        ]:
            if landing_jobs_by_status[_status]:
                status = str(_status).lower()
                break

        return JsonResponse({"status": status}, status=200)

    def post(
        self, request: WSGIRequest, repo_name: int, pull_number: int
    ) -> JsonResponse:
        """Create a new landing job for a pull request."""

        class Form(forms.Form):
            """Simple form to get clean some fields."""

            head_sha = forms.CharField()
            # TODO: use this for verification later, see bug 1996571.
            # base_ref = forms.CharField()

        target_repo = Repo.objects.get(name=repo_name)
        client = GitHubAPIClient(target_repo.url)
        ldap_username = request.user.email
        pull_request = client.build_pull_request(pull_number)
        form = Form(json.loads(request.body))

        if not form.is_valid():
            return JsonResponse(form.errors, 400)

        # TODO: this does not work with binary data, must use patch instead.
        # See bug 1993047.
        diff = client.get_diff(pull_number)
        job = LandingJob.objects.create(
            target_repo=target_repo, requester_email=ldap_username
        )
        revision = Revision.objects.create(pull_number=pull_request.number)
        author_name, author_email = pull_request.author
        patch_data = {
            "author_name": author_name,
            "author_email": author_email,
            "commit_message": pull_request.title,
            "timestamp": int(datetime.now().timestamp()),
        }
        revision.set_patch(diff, patch_data)
        revision.save()
        add_revisions_to_job([revision], job)
        job.status = JobStatus.SUBMITTED
        job.save()

        return JsonResponse({"id": job.id}, status=201)


class PullRequestChecksAPIView(APIView):
    def get(self, request: WSGIRequest, repo_name: str, number: int) -> JsonResponse:
        target_repo = Repo.objects.get(name=repo_name)
        client = GitHubAPIClient(target_repo.url)
        pull_request = client.build_pull_request(number)

        patch_helper = PullRequestPatchHelper(pull_request)

        _, author_email = pull_request.author

        landing_checks = LandingChecks(author_email)
        checks = [
            chk.name()
            for chk in ALL_CHECKS
            # This is checking for secure revisions in BMO. We skip this for now.
            if chk.name() != BugReferencesCheck.name()
        ]
        blockers = landing_checks.run(
            checks,
            [patch_helper],
        )

        pr_checks = PullRequestChecks(client, target_repo, request)
        pr_blockers = [chk.name() for chk in ALL_PULL_REQUEST_BLOCKERS]
        blockers += pr_checks.run(pr_blockers, pull_request)

<<<<<<< HEAD
        blockers += pr_checks.run(ALL_PULLREQUEST_BLOCKERS, pull_request)

        warnings = pr_checks.run(ALL_PULLREQUEST_WARNINGS, pull_request)

        # PullRequestPatchHelper.get_diff doesn't include binary changes.
        # This is not considered an issue for checks at the moment, but may need to be kept in
        # mind for the future.
        return JsonResponse(
            {
                "blockers": blockers,
                "warnings": warnings,
            }
        )


class LandingJobAPIView(View):
    """Handle landing jobs in the API."""

    def post(self, request: WSGIRequest, *args, **kwargs):  # noqa: ANN201
        """Placeholder for creating new landing jobs."""
        pass
=======
        return JsonResponse({"blockers": blockers, "warnings": []})
>>>>>>> 333b3ca3
<|MERGE_RESOLUTION|>--- conflicted
+++ resolved
@@ -27,12 +27,8 @@
 )
 from lando.utils.github import GitHubAPIClient, PullRequestPatchHelper
 from lando.utils.github_checks import (
-<<<<<<< HEAD
-    ALL_PULLREQUEST_BLOCKERS,
-    ALL_PULLREQUEST_WARNINGS,
-=======
     ALL_PULL_REQUEST_BLOCKERS,
->>>>>>> 333b3ca3
+    ALL_PULL_REQUEST_WARNINGS,
     PullRequestChecks,
 )
 from lando.utils.landing_checks import ALL_CHECKS, BugReferencesCheck, LandingChecks
@@ -276,10 +272,8 @@
         pr_blockers = [chk.name() for chk in ALL_PULL_REQUEST_BLOCKERS]
         blockers += pr_checks.run(pr_blockers, pull_request)
 
-<<<<<<< HEAD
-        blockers += pr_checks.run(ALL_PULLREQUEST_BLOCKERS, pull_request)
-
-        warnings = pr_checks.run(ALL_PULLREQUEST_WARNINGS, pull_request)
+        pr_warnings = [chk.name() for chk in ALL_PULL_REQUEST_WARNINGS]
+        warnings = pr_checks.run(pr_warnings, pull_request)
 
         # PullRequestPatchHelper.get_diff doesn't include binary changes.
         # This is not considered an issue for checks at the moment, but may need to be kept in
@@ -289,15 +283,4 @@
                 "blockers": blockers,
                 "warnings": warnings,
             }
-        )
-
-
-class LandingJobAPIView(View):
-    """Handle landing jobs in the API."""
-
-    def post(self, request: WSGIRequest, *args, **kwargs):  # noqa: ANN201
-        """Placeholder for creating new landing jobs."""
-        pass
-=======
-        return JsonResponse({"blockers": blockers, "warnings": []})
->>>>>>> 333b3ca3
+        )