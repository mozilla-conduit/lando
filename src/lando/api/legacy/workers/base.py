--- conflicted
+++ resolved
@@ -314,33 +314,17 @@
             )
             raise PermanentFailureException(message) from e
 
-<<<<<<< HEAD
-    def apply_patch(
-        self,
-=======
     def handle_new_commit_failures(
         self,
         create_revision_callable: Callable[[Revision], None],
->>>>>>> 75c85ab3
         repo: Repo,
         job: BaseJob,
         scm: AbstractSCM,
         revision: Revision,
     ) -> None:
-<<<<<<< HEAD
-        """Apply patches to repo with job status handling."""
-        try:
-            scm.apply_patch(
-                revision.diff,
-                revision.commit_message,
-                revision.author,
-                revision.timestamp,
-            )
-=======
         """Create revisions with job status handling."""
         try:
             create_revision_callable(revision)
->>>>>>> 75c85ab3
         except NoDiffStartLine as exc:
             message = (
                 "Lando encountered a malformed patch, please try again. "
