--- conflicted
+++ resolved
@@ -289,11 +289,7 @@
             False: The job encountered a temporary failure and should be tried again.
         """
         repo: Repo = job.target_repo
-<<<<<<< HEAD
-        scm = repo.get_scm()
-=======
         scm = repo.scm
->>>>>>> aaf1a815
 
         if not self.treestatus_client.is_open(repo.tree):
             job.transition_status(
@@ -333,10 +329,7 @@
                 # stored in the job, we should read the revision's metadata (and
                 # move to only store the diff in the patch_string, rather than an
                 # export).
-<<<<<<< HEAD
-=======
                 # https://bugzilla.mozilla.org/show_bug.cgi?id=1936171
->>>>>>> aaf1a815
                 patch_helper = HgPatchHelper(StringIO(revision.patch_string))
                 if not patch_helper.diff_start_line:
                     message = (
@@ -398,48 +391,12 @@
             ]
 
             # Run automated code formatters if enabled.
-<<<<<<< HEAD
-            if repo.autoformat_enabled:
-                # Load repo-specific configuration
-                lando_ini_contents = None
-                try:
-                    lando_ini_contents = scm.read_checkout_file(".lando.ini")
-                except ValueError:
-                    pass
-                landoini_config = read_lando_config(lando_ini_contents)
-
-                try:
-                    replacements = self.apply_autoformatting(
-                        job,
-                        scm,
-                        landoini_config,
-                        bug_ids,
-                        changeset_titles,
-                    )
-                except AutoformattingException as exc:
-                    message = (
-                        "Lando failed to format your patch for conformity with our "
-                        "formatting policy. Please see the details below.\n\n"
-                        f"{exc.details()}"
-                    )
-
-                    logger.exception(message)
-
-                    job.transition_status(LandingJobAction.FAIL, message=message)
-                    self.notify_user_of_landing_failure(job)
-                    return False
-=======
             if repo.autoformat_enabled and (
                 message := self.autoformat(job, scm, bug_ids, changeset_titles)
             ):
                 job.transition_status(LandingJobAction.FAIL, message=message)
                 self.notify_user_of_landing_failure(job)
                 return False
->>>>>>> aaf1a815
-
-                # If autoformatting added any changesets, note those in the job.
-                if replacements:
-                    job.formatted_replacements = replacements
 
             # Get the changeset hash of the first node.
             commit_id = scm.head_ref()
@@ -448,11 +405,7 @@
             try:
                 scm.push(
                     repo.push_path,
-<<<<<<< HEAD
-                    target=repo.push_target,
-=======
                     push_target=repo.push_target,
->>>>>>> aaf1a815
                     force_push=repo.force_push,
                 )
             except (
@@ -513,18 +466,10 @@
 
     def apply_autoformatting(
         self,
-<<<<<<< HEAD
-        job: LandingJob,
-        scm,
-        landoini_config,
-        bug_ids,
-        changeset_titles,
-=======
         scm: AbstractSCM,
         landoini_config: Optional[configparser.ConfigParser],
         bug_ids: list[str],
         changeset_titles: list[str],
->>>>>>> aaf1a815
     ) -> Optional[list[str]]:
         try:
             self.format_stack(landoini_config, scm.path)
@@ -546,11 +491,7 @@
         return replacements
 
     def format_stack(
-<<<<<<< HEAD
-        self, landoini_config: Optional[configparser.ConfigParser], repo_path: str
-=======
         self, landoini_config: configparser.ConfigParser, repo_path: str
->>>>>>> aaf1a815
     ) -> None:
         """Format the patch stack for landing.
 
@@ -558,13 +499,6 @@
         or `None` if autoformatting was skipped. Raise `AutoformattingException`
         if autoformatting failed for the current job.
         """
-<<<<<<< HEAD
-        # Disable autoformatting if `.lando.ini` is missing or not enabled.
-        if not landoini_config:
-            return None
-
-=======
->>>>>>> aaf1a815
         # If `mach` is not at the root of the repo, we can't autoformat.
         if not self.mach_path(repo_path):
             logger.info("No `./mach` in the repo - skipping autoformat.")
@@ -581,11 +515,7 @@
                 details=exc.stdout,
             )
 
-<<<<<<< HEAD
-    def run_code_formatters(self, path) -> str:
-=======
     def run_code_formatters(self, path: str) -> str:
->>>>>>> aaf1a815
         """Run automated code formatters, returning the output of the process.
 
         Changes made by code formatters are applied to the working directory and
@@ -665,15 +595,6 @@
         if stack_size == 1:
             return scm.format_stack_amend()
 
-<<<<<<< HEAD
-        else:
-            # If the stack is more than a single commit, create an autoformat commit.
-            bug_string = bug_list_to_commit_string(bug_ids)
-            return scm.format_stack_tip(
-                AUTOFORMAT_COMMIT_MESSAGE.format(bugs=bug_string)
-            )
-=======
         # If the stack is more than a single commit, create an autoformat commit.
         bug_string = bug_list_to_commit_string(bug_ids)
-        return scm.format_stack_tip(AUTOFORMAT_COMMIT_MESSAGE.format(bugs=bug_string))
->>>>>>> aaf1a815
+        return scm.format_stack_tip(AUTOFORMAT_COMMIT_MESSAGE.format(bugs=bug_string))