import configparser
import logging
import subprocess
from pathlib import Path

import sentry_sdk
from typing_extensions import override

from lando.api.legacy.commit_message import bug_list_to_commit_string, parse_bugs
from lando.api.legacy.notifications import (
    notify_user_of_bug_update_failure,
    notify_user_of_landing_failure,
)
from lando.api.legacy.uplift import (
    update_bugs_for_uplift,
)
from lando.api.legacy.workers.base import Worker
from lando.main.models import (
    JobAction,
    LandingJob,
    PermanentFailureException,
    Repo,
    Revision,
    TemporaryFailureException,
    WorkerType,
)
from lando.main.scm import (
    AbstractSCM,
    AutoformattingException,
    CommitData,
    SCMException,
    SCMInternalServerError,
    SCMLostPushRace,
    SCMPushTimeoutException,
    TreeApprovalRequired,
    TreeClosed,
)
from lando.main.scm.helpers import (
    CommitMessagesCheck,
    PatchCheck,
    PatchCollectionAssessor,
    PatchCollectionCheck,
    PreventNSPRNSSCheck,
    PreventSubmodulesCheck,
    PreventSymlinksCheck,
    TryTaskConfigCheck,
)
from lando.pushlog.pushlog import PushLog, PushLogForRepo
from lando.utils.config import read_lando_config
from lando.utils.github import GitHubAPIClient
from lando.utils.tasks import phab_trigger_repo_update

logger = logging.getLogger(__name__)

COMMIT_CHECKS: list[type[PatchCheck]] = [
    PreventSymlinksCheck,
    TryTaskConfigCheck,
    PreventNSPRNSSCheck,
    PreventSubmodulesCheck,
]

STACK_CHECKS: list[type[PatchCollectionCheck]] = [
    CommitMessagesCheck,
    # We don't include the WPT check here, as wptsyncbot cannot be the push user for a landing from Phabricator.
]
AUTOFORMAT_COMMIT_MESSAGE = """
{bugs}: apply code formatting via Lando

# ignore-this-changeset
""".strip()


class LandingWorker(Worker):
    job_type = LandingJob

    worker_type = WorkerType.LANDING

    @staticmethod
    def notify_user_of_landing_failure(job: LandingJob):
        """Wrapper around notify_user_of_landing_failure for convenience.

        Args:
            job (LandingJob): A LandingJob instance to use when fetching the
                notification parameters.
        """
        notify_user_of_landing_failure(
            job.requester_email, job.landing_job_identifier, job.error, job.id
        )

    @staticmethod
    def notify_user_of_bug_update_failure(job: LandingJob, exception: Exception):
        """Wrapper around notify_user_of_bug_update_failure for convenience.

        Args:
            job (LandingJob): A LandingJob instance to use when fetching the
                notification parameters.
        """
        notify_user_of_bug_update_failure(
            job.requester_email,
            job.landing_job_identifier,
            f"Failed to update Bugzilla after landing uplift revisions: {str(exception)}",
            job.id,
        )

    @override
    def run_job(self, job: LandingJob) -> bool:
        """Run a given LandingJob and return appropriate boolean state.

        Running a landing job goes through the following steps:
        - Check treestatus.
        - Update local repo with latest and prepare for import.
        - Apply each patch to the repo.
        - Perform additional processes and checks (e.g., code formatting).
        - Push changes to remote repo.

        Returns:
            True: The job finished processing and is in a permanent state.
            False: The job encountered a temporary failure and should be tried again.
        """
        repo: Repo = job.target_repo
        scm = repo.scm

        if not self.treestatus_client.is_open(repo.tree):
            job.transition_status(
                JobAction.DEFER,
                message=f"Tree {repo.tree} is closed - retrying later.",
            )
            return False

        with (
            scm.for_push(job.requester_email),
            PushLogForRepo(repo, job.requester_email) as pushlog,
        ):
            try:
                bug_ids, commit_id = self.apply_and_push(job, repo, scm, pushlog)
            except PermanentFailureException:
                self.notify_user_of_landing_failure(job)
                return True
            except TemporaryFailureException:
                return False

        job.set_landed_commit_ids()
        job.transition_status(JobAction.LAND, commit_id=commit_id)

        if job.is_pull_request_job:
            # TODO: move this to different method, and retry if needed.
            # NOTE: This may need to happen on the revision-level when stack support is added.
            pull_number = job.revisions.first().pull_number
            message = f"Pull request closed by commit {commit_id}"
<<<<<<< HEAD
            client = GitHubAPIClient(job.target_repo)
=======
            client = GitHubAPIClient(job.target_repo.url)
>>>>>>> fb0f4530
            client.add_comment_to_pull_request(pull_number, message)
            client.close_pull_request(pull_number)

        mots_path = Path(repo.path) / "mots.yaml"
        if mots_path.exists():
            logger.info(f"{mots_path} found, setting reviewer data.")
            job.set_landed_reviewers(mots_path)
            job.save()
        else:
            logger.info(f"{mots_path} not found, skipping setting reviewer data.")

        # Extra steps for post-uplift landings.
        if repo.approval_required and bug_ids:
            try:
                # If we just landed an uplift, update the relevant bugs as appropriate.
                update_bugs_for_uplift(
                    # Use the `legacy source` shortname here, since the new repos
                    # use the `firefox-` prefix naming convention. For `firefox-beta`
                    # this should return `beta`, etc.
                    repo.default_branch,
                    scm.read_checkout_file("config/milestone.txt"),
                    repo.milestone_tracking_flag_template,
                    bug_ids,
                )
            except Exception as e:
                # The changesets will have gone through even if updating the bugs fails. Notify
                # the landing user so they are aware and can update the bugs themselves.
                self.notify_user_of_bug_update_failure(job, e)

        # Trigger update of repo in Phabricator so patches are closed quicker.
        # Especially useful on low-traffic repositories.
        if repo.phab_identifier:
            self.call_task(phab_trigger_repo_update, repo.phab_identifier)

        return True

    def apply_and_push(
        self,
        job: LandingJob,
        repo: Repo,
        scm: AbstractSCM,
        pushlog: PushLog,
    ) -> tuple[list[str], str]:
        """Apply patches in the job, and pushes them.

        Returns a tuple of bug_ids and tip commit_id.
        """
        self.update_repo(repo, job, scm, job.target_commit_hash)

        def apply_patch(revision: Revision):
            logger.debug(f"Landing {revision} ...")
            scm.apply_patch(
                revision.diff,
                revision.commit_message,
                revision.author,
                revision.timestamp,
            )

        # Run through the patches one by one and try to apply them.
        logger.debug(
            f"About to land {job.revisions.count()} revisions: {job.revisions.all()} ..."
        )
        for revision in job.revisions.all():
            self.handle_new_commit_failures(apply_patch, repo, job, scm, revision)

            new_commit = scm.describe_commit()
            logger.debug(f"Created new commit {new_commit}")

            # Record the commit ID on the revision object.
            revision.commit_id = new_commit.hash
            revision.save()

        # Get the changeset titles for the stack.
        changeset_titles = scm.changeset_descriptions()

        # Parse bug numbers from commits in the stack.
        bug_ids = [str(bug) for title in changeset_titles for bug in parse_bugs(title)]

        # Run automated code formatters if enabled.
        if repo.autoformat_enabled and (
            message := self.autoformat(job, scm, bug_ids, changeset_titles)
        ):
            job.transition_status(JobAction.FAIL, message=message)
            self.notify_user_of_landing_failure(job)
            raise TemporaryFailureException(message)

        # Get the changeset hash of the first node.
        commit_id = scm.head_ref()

        new_commits = scm.describe_local_changes()

        try:
            check_errors = self.run_landing_checks(scm, new_commits)
        except Exception as exc:
            message = "Unexpected error while performing landing checks."
            logger.exception(message)
            job.transition_status(
                JobAction.FAIL,
                message=f"{message}\n{exc}",
            )
            raise PermanentFailureException(message) from exc

        if check_errors:
            message = "Some checks failed before attempting to land:\n" + "\n".join(
                check_errors
            )
            logger.warning(message)
            job.transition_status(
                JobAction.FAIL,
                message=message,
            )
            raise PermanentFailureException(message)

        # We need to add the commits to the pushlog _before_ pushing, so we can
        # compare the current stack to the last upstream.
        # We'll only confirm them if the push succeeds.
        for commit in new_commits:
            pushlog.add_commit(commit)
        repo_push_info = f"tree: {repo.tree}, push path: {repo.push_path}"
        try:
            scm.push(
                repo.push_path,
                push_target=repo.push_target,
                force_push=repo.force_push,
            )
        except (
            TreeClosed,
            TreeApprovalRequired,
            SCMLostPushRace,
            SCMPushTimeoutException,
            SCMInternalServerError,
        ) as e:
            message = (
                f"`Temporary error ({e.__class__}) "
                f"encountered while pushing to {repo_push_info}: {e}"
            )
            logger.exception(message)
            job.transition_status(JobAction.DEFER, message=message)
            raise TemporaryFailureException(message)
        except Exception as exc:
            message = f"Unexpected error while pushing to {repo.name}."
            logger.exception(message)
            job.transition_status(
                JobAction.FAIL,
                message=f"{message}\n{exc}",
            )
            raise PermanentFailureException(message) from exc
        else:
            pushlog.confirm()

        return bug_ids, commit_id

    def autoformat(
        self,
        job: LandingJob,
        scm: AbstractSCM,
        bug_ids: list[str],
        changeset_titles: list[str],
    ) -> str | None:
        """
        Determine and apply the repo's autoformatting rules.

        If no `.lando.ini` configuration can be found in the repo, autoformatting is skipped with a warning, but returns a success status.

        Returns: str | None
            None: no error
            str: error message
        """
        # Load repo-specific configuration.
        try:
            lando_ini_contents = scm.read_checkout_file(".lando.ini")
        except ValueError:
            logger.warning(
                "No .lando.ini configuration found in repo, skipping autoformatting"
            )
            # Not a failure per se.
            return

        landoini_config = read_lando_config(lando_ini_contents)

        try:
            replacements = self.apply_autoformatting(
                scm,
                landoini_config,
                bug_ids,
                changeset_titles,
            )
        except AutoformattingException as exc:
            message = (
                "Lando failed to format your patch for conformity with our "
                "formatting policy. Please see the details below.\n\n"
                f"{exc.details()}"
            )

            logger.exception(message)

            return message

        # If autoformatting added any changesets, note those in the job.
        if replacements:
            job.formatted_replacements = replacements

        return

    def apply_autoformatting(
        self,
        scm: AbstractSCM,
        landoini_config: configparser.ConfigParser | None,
        bug_ids: list[str],
        changeset_titles: list[str],
    ) -> list[str] | None:
        try:
            self.format_stack(landoini_config, scm.path)
        except AutoformattingException as exc:
            logger.warning("Failed to format the stack.")
            logger.exception(exc)
            raise exc

        try:
            replacements = self.commit_autoformatting_changes(
                scm, len(changeset_titles), bug_ids
            )
        except SCMException as exc:
            msg = "Failed to create an autoformat commit."
            logger.warning(msg)
            logger.exception(exc)
            raise AutoformattingException(msg, exc.out, exc.err) from exc

        return replacements

    def format_stack(
        self, landoini_config: configparser.ConfigParser, repo_path: str
    ) -> None:
        """Format the patch stack for landing.

        Return a list of `str` commit hashes where autoformatting was applied,
        or `None` if autoformatting was skipped. Raise `AutoformattingException`
        if autoformatting failed for the current job.
        """
        # If `mach` is not at the root of the repo, we can't autoformat.
        if not self.mach_path(repo_path):
            logger.info("No `./mach` in the repo - skipping autoformat.")
            return None

        try:
            self.run_code_formatters(repo_path)
        except subprocess.CalledProcessError as exc:
            logger.warning("Failed to run automated code formatters.")
            logger.exception(exc)

            raise AutoformattingException(
                "Failed to run automated code formatters.",
                details=exc.stdout,
            )

    def run_code_formatters(self, path: str) -> str:
        """Run automated code formatters, returning the output of the process.

        Changes made by code formatters are applied to the working directory and
        are not committed into version control.
        """
        return self.run_mach_command(
            path, ["format", "--fix", "--outgoing", "--verbose", "--skip-android"]
        )

    def run_mach_command(self, path: str, args: list[str]) -> str:
        """Run a command using the local `mach`, raising if it is missing."""
        if not self.mach_path(path):
            raise Exception("No `mach` found in local repo!")

        # Convert to `str` here so we can log the mach path.
        command_args = [str(self.mach_path(path))] + args

        try:
            logger.info("running mach command", extra={"command": command_args})

            output = subprocess.run(
                command_args,
                capture_output=True,
                check=True,
                cwd=path,
                encoding="utf-8",
                universal_newlines=True,
            )

            logger.info(
                "output from mach command",
                extra={
                    "output": output.stdout,
                },
            )

            return output.stdout

        except subprocess.CalledProcessError as exc:
            logger.exception(
                "Failed to run mach command",
                extra={
                    "command": command_args,
                    "err": exc.stderr,
                    "output": exc.stdout,
                },
            )

            raise exc

    def mach_path(self, path: str) -> Path | None:
        """Return the `Path` to `mach`, if it exists."""
        mach_path = Path(path) / "mach"
        if mach_path.exists():
            return mach_path

    def commit_autoformatting_changes(
        self, scm: AbstractSCM, stack_size: int, bug_ids: list[str]
    ) -> list[str] | None:
        """Call the SCM implementation to commit pending autoformatting changes.

        If the `stack_size` is 1, the tip commit will get amended. Otherwise, a new
        commit will be created on top of the stack (referencing all bugs involved in the
        stack).
        """
        # When the stack is just a single commit, amend changes into it.
        if stack_size == 1:
            return scm.format_stack_amend()

        # If the stack is more than a single commit, create an autoformat commit.
        bug_string = bug_list_to_commit_string(bug_ids)
        return scm.format_stack_tip(AUTOFORMAT_COMMIT_MESSAGE.format(bugs=bug_string))

    def run_landing_checks(
        self, scm: AbstractSCM, commits: list[CommitData]
    ) -> list[str]:
        """Run landing checks on the stack of commits generated by the job.

        Returns a list of error messages.
        """
        patch_helpers = []
        # Create PatchHelpers from commits
        for commit in commits:
            patch_helpers.append(scm.get_patch_helper(commit.hash))

        assessor = PatchCollectionAssessor(patch_helpers)
        return assessor.run_patch_collection_checks(
            patch_collection_checks=STACK_CHECKS, patch_checks=COMMIT_CHECKS
        )

    def bootstrap_repos(self):
        """Optional method to bootstrap repositories in the the work directory."""
        logger.info("Bootstrapping applicable repos...")
        repos = self.worker_instance.enabled_repos.filter(autoformat_enabled=True)
        command = [
            "bootstrap",
            "--no-system-changes",
            "--application-choice",
            "browser",
        ]

        for repo in repos:
            try:
                self.run_mach_command(repo.path, command)
            except subprocess.CalledProcessError as exc:
                logger.warning(
                    f"Error `running mach` bootstrap for repo {repo.name}: {exc}"
                )
            except Exception as exc:
                sentry_sdk.capture_exception(exc)
                logger.warning(
                    f"Unexpected error `running mach` bootstrap for repo {repo.name}: {exc}"
                )<|MERGE_RESOLUTION|>--- conflicted
+++ resolved
@@ -147,11 +147,7 @@
             # NOTE: This may need to happen on the revision-level when stack support is added.
             pull_number = job.revisions.first().pull_number
             message = f"Pull request closed by commit {commit_id}"
-<<<<<<< HEAD
-            client = GitHubAPIClient(job.target_repo)
-=======
             client = GitHubAPIClient(job.target_repo.url)
->>>>>>> fb0f4530
             client.add_comment_to_pull_request(pull_number, message)
             client.close_pull_request(pull_number)
 
