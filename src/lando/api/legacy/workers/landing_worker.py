from __future__ import annotations

import configparser
import logging
import subprocess
from contextlib import contextmanager
from datetime import datetime
from pathlib import Path
from typing import (
    Optional,
)

import kombu
from django.db import transaction

from lando.api.legacy.commit_message import bug_list_to_commit_string, parse_bugs
from lando.api.legacy.notifications import (
    notify_user_of_bug_update_failure,
    notify_user_of_landing_failure,
)
from lando.api.legacy.uplift import (
    update_bugs_for_uplift,
)
from lando.api.legacy.workers.base import Worker
from lando.main.models.landing_job import LandingJob, LandingJobAction, LandingJobStatus
from lando.main.models.repo import Repo
from lando.main.scm.abstract_scm import AbstractSCM
from lando.main.scm.exceptions import (
    AutoformattingException,
    NoDiffStartLine,
    PatchConflict,
    SCMException,
    SCMInternalServerError,
    SCMLostPushRace,
    SCMPushTimeoutException,
    TreeApprovalRequired,
    TreeClosed,
)
from lando.pushlog.pushlog import PushLog, PushLogForRepo
from lando.utils.config import read_lando_config
from lando.utils.tasks import phab_trigger_repo_update

logger = logging.getLogger(__name__)

AUTOFORMAT_COMMIT_MESSAGE = """
{bugs}: apply code formatting via Lando

# ignore-this-changeset
""".strip()


@contextmanager
def job_processing(job: LandingJob):
    """Mutex-like context manager that manages job processing miscellany.

    This context manager facilitates graceful worker shutdown, tracks the duration of
    the current job, and commits changes to the DB at the very end.

    Args:
        job: the job currently being processed
    """
    start_time = datetime.now()
    try:
        yield
    finally:
        job.duration_seconds = (datetime.now() - start_time).seconds
        job.save()


class LandingWorker(Worker):
    def __init__(self, *args, **kwargs):
        super().__init__(*args, **kwargs)
        self.last_job_finished = None
        self.refresh_active_repos()

    def loop(self):
        logger.debug(
            f"{len(self.worker_instance.enabled_repos)} "
            "enabled repos: {self.worker_instance.enabled_repos}"
        )

        # Refresh repos if there is a mismatch in active vs. enabled repos.
        if len(self.active_repos) != len(self.enabled_repos):
            self.refresh_active_repos()

        if self.last_job_finished is False:
            logger.info("Last job did not complete, sleeping.")
            self.throttle(self.worker_instance.sleep_seconds)
            self.refresh_active_repos()

        with transaction.atomic():
            job = LandingJob.next_job(repositories=self.enabled_repos).first()

        if job is None:
            self.throttle(self.worker_instance.sleep_seconds)
            return

        with job_processing(job):
            job.status = LandingJobStatus.IN_PROGRESS
            job.attempts += 1
            job.save()

            # Make sure the status and attempt count are updated in the database
            logger.info("Starting landing job", extra={"id": job.id})
            self.last_job_finished = self.run_job(job)
            logger.info("Finished processing landing job", extra={"id": job.id})

    @staticmethod
    def notify_user_of_landing_failure(job: LandingJob):
        """Wrapper around notify_user_of_landing_failure for convenience.

        Args:
            job (LandingJob): A LandingJob instance to use when fetching the
                notification parameters.
        """
        notify_user_of_landing_failure(
            job.requester_email, job.landing_job_identifier, job.error, job.id
        )

    @staticmethod
    def notify_user_of_bug_update_failure(job: LandingJob, exception: Exception):
        """Wrapper around notify_user_of_bug_update_failure for convenience.

        Args:
            job (LandingJob): A LandingJob instance to use when fetching the
                notification parameters.
        """
        notify_user_of_bug_update_failure(
            job.requester_email,
            job.landing_job_identifier,
            f"Failed to update Bugzilla after landing uplift revisions: {str(exception)}",
            job.id,
        )

    @staticmethod
    def phab_trigger_repo_update(phab_identifier: str):
        """Wrapper around `phab_trigger_repo_update` for convenience.

        Args:
            phab_identifier: `str` to be passed to Phabricator to identify
            repo.
        """
        try:
            # Send a Phab repo update task to Celery.
            phab_trigger_repo_update.apply_async(args=(phab_identifier,))
        except kombu.exceptions.OperationalError as e:
            # Log the exception but continue gracefully.
            # The repo will eventually update.
            logger.exception("Failed sending repo update task to Celery.")
            logger.exception(e)

    def autoformat(
        self,
        job: LandingJob,
        scm: AbstractSCM,
        pushlog: PushLog,
        bug_ids: list[str],
        changeset_titles: list[str],
    ) -> Optional[str]:
        """
        Determine and apply the repo's autoformatting rules.

        If no `.lando.ini` configuration can be found in the repo, autoformatting is skipped with a warning, but returns a success status.

        Returns: Optional[str]
            None: no error
            str: error message
        """
        # Load repo-specific configuration.
        try:
            lando_ini_contents = scm.read_checkout_file(".lando.ini")
        except ValueError:
            logger.warning(
                "No .lando.ini configuration found in repo, skipping autoformatting"
            )
            # Not a failure per se.
            return

        landoini_config = read_lando_config(lando_ini_contents)

        try:
            replacements = self.apply_autoformatting(
                scm,
                pushlog,
                landoini_config,
                bug_ids,
                changeset_titles,
            )
        except AutoformattingException as exc:
            message = (
                "Lando failed to format your patch for conformity with our "
                "formatting policy. Please see the details below.\n\n"
                f"{exc.details()}"
            )

            logger.exception(message)

            return message

        # If autoformatting added any changesets, note those in the job.
        if replacements:
            job.formatted_replacements = replacements

        return

    def run_job(self, job: LandingJob) -> bool:
        """Run a given LandingJob and return appropriate boolean state.

        Running a landing job goes through the following steps:
        - Check treestatus.
        - Update local repo with latest and prepare for import.
        - Apply each patch to the repo.
        - Perform additional processes and checks (e.g., code formatting).
        - Push changes to remote repo.

        Returns:
            True: The job finished processing and is in a permanent state.
            False: The job encountered a temporary failure and should be tried again.
        """
        repo: Repo = job.target_repo
        scm = repo.scm

        if not self.treestatus_client.is_open(repo.tree):
            job.transition_status(
                LandingJobAction.DEFER,
                message=f"Tree {repo.tree} is closed - retrying later.",
            )
            return False

<<<<<<< HEAD
        with PushLogForRepo(repo, job.requester_email) as pushlog:
            with scm.for_push(job.requester_email):
                # Update local repo.
                repo_pull_info = f"tree: {repo.tree}, pull path: {repo.pull_path}"
                try:
                    scm.update_repo(repo.pull_path, target_cset=job.target_commit_hash)
                except SCMInternalServerError as e:
=======
        with scm.for_push(job.requester_email):
            # Update local repo.
            repo_pull_info = f"tree: {repo.tree}, pull path: {repo.pull_path}"
            try:
                scm.update_repo(repo.pull_path, target_cset=job.target_commit_hash)
            except SCMInternalServerError as e:
                message = (
                    f"`Temporary error ({e.__class__}) "
                    f"encountered while pulling from {repo_pull_info}"
                )
                logger.exception(message)
                job.transition_status(LandingJobAction.DEFER, message=message)

                # Try again, this is a temporary failure.
                return False
            except Exception as e:
                message = f"Unexpected error while fetching repo from {repo.name}."
                logger.exception(message)
                job.transition_status(
                    LandingJobAction.FAIL,
                    message=message + f"\n{e}",
                )
                self.notify_user_of_landing_failure(job)
                return True

            # Run through the patches one by one and try to apply them.
            for revision in job.revisions.all():

                try:
                    scm.apply_patch(
                        revision.diff,
                        revision.commit_message,
                        revision.author,
                        revision.timestamp,
                    )
                except NoDiffStartLine:
>>>>>>> 4220b9a3
                    message = (
                        f"`Temporary error ({e.__class__}) "
                        f"encountered while pulling from {repo_pull_info}"
                    )
                    logger.exception(message)
                    job.transition_status(LandingJobAction.DEFER, message=message)

                    # Try again, this is a temporary failure.
                    return False
                except Exception as e:
                    message = f"Unexpected error while fetching repo from {repo.name}."
                    logger.exception(message)
                    job.transition_status(
                        LandingJobAction.FAIL,
                        message=message + f"\n{e}",
                    )
                    self.notify_user_of_landing_failure(job)
                    return True

<<<<<<< HEAD
                # Run through the patches one by one and try to apply them.
                logger.warning(
                    f"About to land {job.revisions.count()} revisions: {job.revisions.all()} ..."
                )
                for revision in job.revisions.all():
                    try:
                        logger.warning(f"Landing {revision} ...")
                        scm.apply_patch(
                            revision.diff,
                            revision.commit_message,
                            revision.author,
                            revision.timestamp,
                        )
                        new_commit = scm.describe_commit()
                    except NoDiffStartLine:
                        message = (
                            "Lando encountered a malformed patch, please try again. "
                            "If this error persists please file a bug: "
                            "Patch without a diff start line."
                        )
                        logger.error(message)
                        job.transition_status(
                            LandingJobAction.FAIL,
                            message=message,
                        )
                        self.notify_user_of_landing_failure(job)
                        return True

                    except PatchConflict as exc:
                        breakdown = scm.process_merge_conflict(
                            repo.pull_path, revision.revision_id, str(exc)
                        )
                        job.error_breakdown = breakdown

                        message = (
                            f"Problem while applying patch in revision {revision.revision_id}:\n\n"
                            f"{str(exc)}"
                        )
                        logger.exception(message)
                        job.transition_status(LandingJobAction.FAIL, message=message)
                        self.notify_user_of_landing_failure(job)
                        return True
                    except Exception as e:
                        message = (
                            f"Aborting, could not apply patch buffer for {revision.revision_id}."
                            f"\n{e}"
                        )
                        logger.exception(message)
                        job.transition_status(
                            LandingJobAction.FAIL,
                            message=message,
                        )
                        self.notify_user_of_landing_failure(job)
                        return True
                    else:
                        new_commit = scm.describe_commit()
                        logger.warning(f"Created new commit {new_commit}")
                        pushlog.add_commit(new_commit)

                # Get the changeset titles for the stack.
                changeset_titles = scm.changeset_descriptions()

                # Parse bug numbers from commits in the stack.
                bug_ids = [
                    str(bug) for title in changeset_titles for bug in parse_bugs(title)
                ]

                # Run automated code formatters if enabled.
                if repo.autoformat_enabled and (
                    message := self.autoformat(
                        job, scm, pushlog, bug_ids, changeset_titles
                    )
                ):
                    job.transition_status(LandingJobAction.FAIL, message=message)
                    self.notify_user_of_landing_failure(job)
                    return False

                # Get the changeset hash of the first node.
                commit_id = scm.head_ref()

                repo_push_info = f"tree: {repo.tree}, push path: {repo.push_path}"
                try:
                    scm.push(
                        repo.push_path,
                        push_target=repo.push_target,
                        force_push=repo.force_push,
                    )
                    pushlog.confirm()
                except (
                    TreeClosed,
                    TreeApprovalRequired,
                    SCMLostPushRace,
                    SCMPushTimeoutException,
                    SCMInternalServerError,
                ) as e:
=======
                except PatchConflict as exc:
                    breakdown = scm.process_merge_conflict(
                        repo.pull_path, revision.revision_id, str(exc)
                    )
                    job.error_breakdown = breakdown

>>>>>>> 4220b9a3
                    message = (
                        f"`Temporary error ({e.__class__}) "
                        f"encountered while pushing to {repo_push_info}"
                    )
                    logger.exception(message)
                    job.transition_status(LandingJobAction.DEFER, message=message)
                    return False  # Try again, this is a temporary failure.
                except Exception as e:
                    message = f"Unexpected error while pushing to {repo.name}.\n{e}"
                    logger.exception(message)
                    job.transition_status(
                        LandingJobAction.FAIL,
                        message=message,
                    )
                    self.notify_user_of_landing_failure(job)
                    return True  # Do not try again, this is a permanent failure.

        job.transition_status(LandingJobAction.LAND, commit_id=commit_id)

        mots_path = Path(repo.path) / "mots.yaml"
        if mots_path.exists():
            logger.info(f"{mots_path} found, setting reviewer data.")
            job.set_landed_reviewers(mots_path)
            job.save()
        else:
            logger.info(f"{mots_path} not found, skipping setting reviewer data.")

        # Extra steps for post-uplift landings.
        if repo.approval_required:
            try:
                # If we just landed an uplift, update the relevant bugs as appropriate.
                update_bugs_for_uplift(
                    repo.short_name,
                    scm.read_checkout_file("config/milestone.txt"),
                    repo.milestone_tracking_flag_template,
                    bug_ids,
                )
            except Exception as e:
                # The changesets will have gone through even if updating the bugs fails. Notify
                # the landing user so they are aware and can update the bugs themselves.
                self.notify_user_of_bug_update_failure(job, e)

        # Trigger update of repo in Phabricator so patches are closed quicker.
        # Especially useful on low-traffic repositories.
        if repo.phab_identifier:
            self.phab_trigger_repo_update(repo.phab_identifier)

        return True

    def apply_autoformatting(
        self,
        scm: AbstractSCM,
        pushlog: PushLog,
        landoini_config: Optional[configparser.ConfigParser],
        bug_ids: list[str],
        changeset_titles: list[str],
    ) -> Optional[list[str]]:
        try:
            self.format_stack(landoini_config, scm.path)
        except AutoformattingException as exc:
            logger.warning("Failed to format the stack.")
            logger.exception(exc)
            raise exc

        try:
            replacements = self.commit_autoformatting_changes(
                scm, pushlog, len(changeset_titles), bug_ids
            )
        except SCMException as exc:
            msg = "Failed to create an autoformat commit."
            logger.warning(msg)
            logger.exception(exc)
            raise AutoformattingException(msg, exc.out, exc.err) from exc

        return replacements

    def format_stack(
        self, landoini_config: configparser.ConfigParser, repo_path: str
    ) -> None:
        """Format the patch stack for landing.

        Return a list of `str` commit hashes where autoformatting was applied,
        or `None` if autoformatting was skipped. Raise `AutoformattingException`
        if autoformatting failed for the current job.
        """
        # If `mach` is not at the root of the repo, we can't autoformat.
        if not self.mach_path(repo_path):
            logger.info("No `./mach` in the repo - skipping autoformat.")
            return None

        try:
            self.run_code_formatters(repo_path)
        except subprocess.CalledProcessError as exc:
            logger.warning("Failed to run automated code formatters.")
            logger.exception(exc)

            raise AutoformattingException(
                "Failed to run automated code formatters.",
                details=exc.stdout,
            )

    def run_code_formatters(self, path: str) -> str:
        """Run automated code formatters, returning the output of the process.

        Changes made by code formatters are applied to the working directory and
        are not committed into version control.
        """
        return self.run_mach_command(path, ["lint", "--fix", "--outgoing"])

    def run_mach_bootstrap(self, path: str) -> str:
        """Run `mach bootstrap` to configure the system for code formatting."""
        return self.run_mach_command(
            path,
            [
                "bootstrap",
                "--no-system-changes",
                "--application-choice",
                "browser",
            ],
        )

    def run_mach_command(self, path: str, args: list[str]) -> str:
        """Run a command using the local `mach`, raising if it is missing."""
        if not self.mach_path(path):
            raise Exception("No `mach` found in local repo!")

        # Convert to `str` here so we can log the mach path.
        command_args = [str(self.mach_path(path))] + args

        try:
            logger.info("running mach command", extra={"command": command_args})

            output = subprocess.run(
                command_args,
                capture_output=True,
                check=True,
                cwd=path,
                encoding="utf-8",
                universal_newlines=True,
            )

            logger.info(
                "output from mach command",
                extra={
                    "output": output.stdout,
                },
            )

            return output.stdout

        except subprocess.CalledProcessError as exc:
            logger.exception(
                "Failed to run mach command",
                extra={
                    "command": command_args,
                    "err": exc.stderr,
                    "output": exc.stdout,
                },
            )

            raise exc

    def mach_path(self, path: str) -> Optional[Path]:
        """Return the `Path` to `mach`, if it exists."""
        mach_path = Path(path) / "mach"
        if mach_path.exists():
            return mach_path

    def commit_autoformatting_changes(
        self, scm: AbstractSCM, pushlog: PushLog, stack_size: int, bug_ids: list[str]
    ) -> Optional[list[str]]:
        """Call the SCM implementation to commit pending autoformatting changes.

        If the `stack_size` is 1, the tip commit will get amended. Otherwise, a new
        commit will be created on top of the stack (referencing all bugs involved in the
        stack).
        """
        # When the stack is just a single commit, amend changes into it.
        if stack_size == 1:
            success = scm.format_stack_amend()
            if success:
                new_commit = scm.describe_commit()
                pushlog.remove_tip_commit()
                pushlog.add_commit(new_commit)
            return success

        # If the stack is more than a single commit, create an autoformat commit.
        bug_string = bug_list_to_commit_string(bug_ids)
        success = scm.format_stack_tip(
            AUTOFORMAT_COMMIT_MESSAGE.format(bugs=bug_string)
        )
        if success:
            new_commit = scm.describe_commit()
            pushlog.add_commit(new_commit)
        return success<|MERGE_RESOLUTION|>--- conflicted
+++ resolved
@@ -227,7 +227,6 @@
             )
             return False
 
-<<<<<<< HEAD
         with PushLogForRepo(repo, job.requester_email) as pushlog:
             with scm.for_push(job.requester_email):
                 # Update local repo.
@@ -235,44 +234,6 @@
                 try:
                     scm.update_repo(repo.pull_path, target_cset=job.target_commit_hash)
                 except SCMInternalServerError as e:
-=======
-        with scm.for_push(job.requester_email):
-            # Update local repo.
-            repo_pull_info = f"tree: {repo.tree}, pull path: {repo.pull_path}"
-            try:
-                scm.update_repo(repo.pull_path, target_cset=job.target_commit_hash)
-            except SCMInternalServerError as e:
-                message = (
-                    f"`Temporary error ({e.__class__}) "
-                    f"encountered while pulling from {repo_pull_info}"
-                )
-                logger.exception(message)
-                job.transition_status(LandingJobAction.DEFER, message=message)
-
-                # Try again, this is a temporary failure.
-                return False
-            except Exception as e:
-                message = f"Unexpected error while fetching repo from {repo.name}."
-                logger.exception(message)
-                job.transition_status(
-                    LandingJobAction.FAIL,
-                    message=message + f"\n{e}",
-                )
-                self.notify_user_of_landing_failure(job)
-                return True
-
-            # Run through the patches one by one and try to apply them.
-            for revision in job.revisions.all():
-
-                try:
-                    scm.apply_patch(
-                        revision.diff,
-                        revision.commit_message,
-                        revision.author,
-                        revision.timestamp,
-                    )
-                except NoDiffStartLine:
->>>>>>> 4220b9a3
                     message = (
                         f"`Temporary error ({e.__class__}) "
                         f"encountered while pulling from {repo_pull_info}"
@@ -292,21 +253,19 @@
                     self.notify_user_of_landing_failure(job)
                     return True
 
-<<<<<<< HEAD
                 # Run through the patches one by one and try to apply them.
-                logger.warning(
+                logger.debug(
                     f"About to land {job.revisions.count()} revisions: {job.revisions.all()} ..."
                 )
                 for revision in job.revisions.all():
                     try:
-                        logger.warning(f"Landing {revision} ...")
+                        logger.debug(f"Landing {revision} ...")
                         scm.apply_patch(
                             revision.diff,
                             revision.commit_message,
                             revision.author,
                             revision.timestamp,
                         )
-                        new_commit = scm.describe_commit()
                     except NoDiffStartLine:
                         message = (
                             "Lando encountered a malformed patch, please try again. "
@@ -349,7 +308,7 @@
                         return True
                     else:
                         new_commit = scm.describe_commit()
-                        logger.warning(f"Created new commit {new_commit}")
+                        logger.debug(f"Created new commit {new_commit}")
                         pushlog.add_commit(new_commit)
 
                 # Get the changeset titles for the stack.
@@ -380,7 +339,6 @@
                         push_target=repo.push_target,
                         force_push=repo.force_push,
                     )
-                    pushlog.confirm()
                 except (
                     TreeClosed,
                     TreeApprovalRequired,
@@ -388,14 +346,6 @@
                     SCMPushTimeoutException,
                     SCMInternalServerError,
                 ) as e:
-=======
-                except PatchConflict as exc:
-                    breakdown = scm.process_merge_conflict(
-                        repo.pull_path, revision.revision_id, str(exc)
-                    )
-                    job.error_breakdown = breakdown
-
->>>>>>> 4220b9a3
                     message = (
                         f"`Temporary error ({e.__class__}) "
                         f"encountered while pushing to {repo_push_info}"
@@ -412,6 +362,8 @@
                     )
                     self.notify_user_of_landing_failure(job)
                     return True  # Do not try again, this is a permanent failure.
+                else:
+                    pushlog.confirm()
 
         job.transition_status(LandingJobAction.LAND, commit_id=commit_id)
 
