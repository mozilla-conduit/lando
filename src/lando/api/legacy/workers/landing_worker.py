--- conflicted
+++ resolved
@@ -203,12 +203,6 @@
             f"About to land {job.revisions.count()} revisions: {job.revisions.all()} ..."
         )
         for revision in job.revisions.all():
-<<<<<<< HEAD
-            logger.debug(f"Landing {revision} ...")
-            self.apply_patch(repo, job, scm, revision)
-            new_commit = scm.describe_commit()
-            logger.debug(f"Created new commit {new_commit}")
-=======
             self.handle_new_commit_failures(apply_patch, repo, job, scm, revision)
 
             new_commit = scm.describe_commit()
@@ -217,7 +211,6 @@
             # Record the commit ID on the revision object.
             revision.commit_id = new_commit.hash
             revision.save()
->>>>>>> 75c85ab3
 
         # Get the changeset titles for the stack.
         changeset_titles = scm.changeset_descriptions()
