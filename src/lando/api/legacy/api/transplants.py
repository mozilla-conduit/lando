--- conflicted
+++ resolved
@@ -385,17 +385,10 @@
 
 
 @require_phabricator_api_key(optional=True)
-<<<<<<< HEAD
 def get_list(
     phab: PhabricatorClient, request: HttpRequest, stack_revision_id: str
 ) -> list[LandingJob]:
     """Return a list of landing jobs related to the revision."""
-=======
-def get_list(  # noqa: ANN201
-    phab: PhabricatorClient, request: HttpRequest, stack_revision_id: str
-):
-    """Return a list of Transplant objects"""
->>>>>>> a163d137
     revision_id_int = revision_id_to_int(stack_revision_id)
 
     revision = phab.call_conduit(
