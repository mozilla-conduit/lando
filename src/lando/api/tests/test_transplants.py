--- conflicted
+++ resolved
@@ -767,12 +767,7 @@
     approved_by = [revision.data["approved_by"] for revision in job.revisions.all()]
     assert approved_by == [[101], [102]]
 
-<<<<<<< HEAD
-    worker = LandingWorker(repos=Repo.objects.all(), sleep_seconds=0.01)
-    assert worker.run_job(job)
-=======
     assert hg_landing_worker.run_job(job)
->>>>>>> 4220b9a3
     assert job.status == LandingJobStatus.LANDED
     for revision in job.revisions.all():
         if revision.revision_id == 1:
