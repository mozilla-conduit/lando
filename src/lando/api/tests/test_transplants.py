from datetime import datetime, timezone
from unittest.mock import MagicMock

import pytest

from lando.api.legacy.reviews import get_collated_reviewers
from lando.api.legacy.transplants import (
    RevisionWarning,
    TransplantAssessment,
    warning_not_accepted,
    warning_previously_landed,
    warning_reviews_not_current,
    warning_revision_secure,
    warning_wip_commit_message,
)
from lando.api.legacy.workers.landing_worker import LandingWorker
from lando.main.models import DONTBUILD, SCM_CONDUIT, SCM_LEVEL_3, Repo
from lando.main.models.landing_job import (
    LandingJob,
    LandingJobStatus,
    add_job_with_revisions,
)
from lando.main.models.revision import Revision
<<<<<<< HEAD
from lando.main.scm import SCM_HG
=======
from lando.main.scm import SCM_TYPE_HG
>>>>>>> aaf1a815
from lando.utils.phabricator import PhabricatorRevisionStatus, ReviewerStatus
from lando.utils.tasks import admin_remove_phab_project


def _create_landing_job(
    *,
    landing_path=((1, 1),),
    revisions=None,
    requester_email="tuser@example.com",
    repository_name="mozilla-central",
    repository_url="http://hg.test",
    status=None,
):
    job_params = {
        "requester_email": requester_email,
        "repository_name": repository_name,
        "repository_url": repository_url,
        "status": status,
    }
    revisions = []
    for revision_id, diff_id in landing_path:
        revision = Revision.one_or_none(revision_id=revision_id)
        if not revision:
            revision = Revision(revision_id=revision_id)
        revision.diff_id = diff_id
        revisions.append(revision)
    for revision in revisions:
        revision.save()
    job = add_job_with_revisions(revisions, **job_params)
    return job


def _create_landing_job_with_no_linked_revisions(
    *,
    landing_path=((1, 1),),
    revisions=None,
    requester_email="tuser@example.com",
    repository_name="mozilla-central",
    repository_url="http://hg.test",
    status=None,
):
    # Create a landing job without a direct link to revisions, but by referencing
    # revisions in revision_to_diff_id and revision_order
    job_params = {
        "requester_email": requester_email,
        "repository_name": repository_name,
        "repository_url": repository_url,
        "status": status,
    }
    job = LandingJob(**job_params)
    job.save()
    revisions = []
    for revision_id, diff_id in landing_path:
        revision = Revision.one_or_none(revision_id=revision_id)
        if not revision:
            revision = Revision(revision_id=revision_id)
        revision.diff_id = diff_id
        revisions.append(revision)
    for revision in revisions:
        revision.save()
    job.revision_to_diff_id = {
        str(revision.revision_id): revision.diff_id for revision in revisions
    }
    job.revision_order = [str(revision.revision_id) for r in revisions]
    job.save()
    return job


@pytest.mark.django_db(transaction=True)
def test_dryrun_no_warnings_or_blockers(
    proxy_client, phabdouble, mocked_repo_config, mock_permissions
):
    d1 = phabdouble.diff()
    r1 = phabdouble.revision(diff=d1, repo=phabdouble.repo())
    phabdouble.reviewer(r1, phabdouble.user(username="reviewer"))
    phabdouble.reviewer(r1, phabdouble.project("reviewer2"))

    response = proxy_client.post(
        "/transplants/dryrun",
        json={
            "landing_path": [
                {"revision_id": "D{}".format(r1["id"]), "diff_id": d1["id"]}
            ]
        },
        permissions=mock_permissions,
    )

    assert 200 == response.status_code
    assert "application/json" == response.content_type
    expected_json = {"confirmation_token": None, "warnings": [], "blocker": None}
    assert response.json == expected_json


@pytest.mark.django_db(transaction=True)
def test_dryrun_invalid_path_blocks(proxy_client, phabdouble, mock_permissions):
    d1 = phabdouble.diff()
    d2 = phabdouble.diff()
    r1 = phabdouble.revision(diff=d1, repo=phabdouble.repo())
    r2 = phabdouble.revision(
        diff=d2, repo=phabdouble.repo(name="not-mozilla-central"), depends_on=[r1]
    )
    phabdouble.reviewer(r1, phabdouble.user(username="reviewer"))
    phabdouble.reviewer(r1, phabdouble.project("reviewer2"))

    response = proxy_client.post(
        "/transplants/dryrun",
        json={
            "landing_path": [
                {"revision_id": "D{}".format(r1["id"]), "diff_id": d1["id"]},
                {"revision_id": "D{}".format(r2["id"]), "diff_id": d2["id"]},
            ]
        },
        permissions=mock_permissions,
    )

    assert 200 == response.status_code
    assert "application/json" == response.content_type
    assert response.json["blocker"] is not None


@pytest.mark.django_db(transaction=True)
def test_dryrun_in_progress_transplant_blocks(
    proxy_client, phabdouble, mocked_repo_config, mock_permissions
):
    repo = phabdouble.repo()

    # Structure:
    # *     merge
    # |\
    # | *   r2
    # *     r1
    d1 = phabdouble.diff()
    r1 = phabdouble.revision(diff=d1, repo=repo)

    d2 = phabdouble.diff()
    r2 = phabdouble.revision(diff=d2, repo=repo)

    # merge
    phabdouble.revision(diff=phabdouble.diff(), repo=repo, depends_on=[r1, r2])

    # Create am in progress transplant on r2, which should
    # block attempts to land r1.
    _create_landing_job(
        landing_path=[(r1["id"], d1["id"])],
        status=LandingJobStatus.SUBMITTED,
    )

    phabdouble.reviewer(r1, phabdouble.user(username="reviewer"))
    phabdouble.reviewer(r1, phabdouble.project("reviewer2"))

    response = proxy_client.post(
        "/transplants/dryrun",
        json={
            "landing_path": [
                {"revision_id": "D{}".format(r1["id"]), "diff_id": d1["id"]}
            ]
        },
        permissions=mock_permissions,
    )

    assert 200 == response.status_code
    assert "application/json" == response.content_type
    assert response.json["blocker"] == (
        "A landing for revisions in this stack is already in progress."
    )


@pytest.mark.django_db(transaction=True)
def test_dryrun_reviewers_warns(
    proxy_client, phabdouble, mocked_repo_config, mock_permissions
):
    d1 = phabdouble.diff()
    r1 = phabdouble.revision(diff=d1, repo=phabdouble.repo())
    phabdouble.reviewer(
        r1, phabdouble.user(username="reviewer"), status=ReviewerStatus.REJECTED
    )

    response = proxy_client.post(
        "/transplants/dryrun",
        json={
            "landing_path": [
                {"revision_id": "D{}".format(r1["id"]), "diff_id": d1["id"]}
            ]
        },
        permissions=mock_permissions,
    )

    assert 200 == response.status_code
    assert "application/json" == response.content_type
    assert response.json["warnings"]
    assert response.json["warnings"][0]["id"] == 0
    assert response.json["confirmation_token"] is not None


@pytest.mark.django_db(transaction=True)
def test_dryrun_codefreeze_warn(
    proxy_client,
    phabdouble,
    codefreeze_datetime,
    monkeypatch,
    request_mocker,
    mocked_repo_config,
    mock_permissions,
):
    product_details = "https://product-details.mozilla.org/1.0/firefox_versions.json"
    request_mocker.register_uri(
        "GET",
        product_details,
        json={
            "NEXT_SOFTFREEZE_DATE": "two_days_ago",
            "NEXT_MERGE_DATE": "tomorrow",
        },
    )
    monkeypatch.setattr("lando.api.legacy.transplants.datetime", codefreeze_datetime())
    mc_repo = Repo.objects.create(
<<<<<<< HEAD
        scm=SCM_HG,
=======
        scm_type=SCM_TYPE_HG,
>>>>>>> aaf1a815
        name="mozilla-conduit",
        url="https://hg.test/mozilla-conduit",
        required_permission=SCM_CONDUIT,
        commit_flags=[DONTBUILD],
        product_details_url=product_details,
    )
    mc_mock = MagicMock()
    mc_mock.return_value = {"mozilla-central": mc_repo}
    monkeypatch.setattr("lando.main.models.Repo.get_mapping", mc_mock)

    d1 = phabdouble.diff()
    r1 = phabdouble.revision(diff=d1, repo=phabdouble.repo())
    phabdouble.reviewer(
        r1, phabdouble.user(username="reviewer"), status=ReviewerStatus.ACCEPTED
    )

    response = proxy_client.post(
        "/transplants/dryrun",
        json={
            "landing_path": [
                {"revision_id": "D{}".format(r1["id"]), "diff_id": d1["id"]}
            ]
        },
        permissions=mock_permissions,
    )

    assert response.status_code == 200
    assert response.content_type == "application/json"
    assert response.json[
        "warnings"
    ], "warnings should not be empty for a repo under code freeze"
    assert (
        response.json["warnings"][0]["id"] == 8
    ), "the warning ID should match the ID for warning_code_freeze"
    assert response.json["confirmation_token"] is not None


@pytest.mark.django_db(transaction=True)
def test_dryrun_outside_codefreeze(
    proxy_client,
    phabdouble,
    codefreeze_datetime,
    monkeypatch,
    request_mocker,
    mock_permissions,
):
    product_details = "https://product-details.mozilla.org/1.0/firefox_versions.json"
    request_mocker.register_uri(
        "GET",
        product_details,
        json={
            "NEXT_SOFTFREEZE_DATE": "four_weeks_from_today",
            "NEXT_MERGE_DATE": "five_weeks_from_today",
        },
    )
    monkeypatch.setattr("lando.api.legacy.transplants.datetime", codefreeze_datetime())
    mc_repo = Repo.objects.create(
<<<<<<< HEAD
        scm=SCM_HG,
=======
        scm_type=SCM_TYPE_HG,
>>>>>>> aaf1a815
        name="mozilla-conduit",
        url="https://hg.test/mozilla-conduit",
        required_permission=SCM_CONDUIT,
        commit_flags=[DONTBUILD],
        product_details_url=product_details,
    )
    mc_mock = MagicMock()
    mc_mock.return_value = {"mozilla-central": mc_repo}
    monkeypatch.setattr("lando.main.models.Repo.get_mapping", mc_mock)

    d1 = phabdouble.diff()
    r1 = phabdouble.revision(diff=d1, repo=phabdouble.repo())
    phabdouble.reviewer(
        r1, phabdouble.user(username="reviewer"), status=ReviewerStatus.ACCEPTED
    )

    response = proxy_client.post(
        "/transplants/dryrun",
        json={
            "landing_path": [
                {"revision_id": "D{}".format(r1["id"]), "diff_id": d1["id"]}
            ]
        },
        permissions=mock_permissions,
    )

    assert response.status_code == 200
    assert response.content_type == "application/json"
    assert not response.json["warnings"]


# auth related issue, blockers empty.
@pytest.mark.xfail
@pytest.mark.parametrize(
    "permissions,status,blocker",
    [
        (
            (),  # No permissions
            200,
            "You have insufficient permissions to land or your access has expired. "
            "main.scm_level_3 is required. See the FAQ for help.",
        ),
    ],
)
@pytest.mark.django_db(transaction=True)
def test_integrated_dryrun_blocks_for_bad_userinfo(
    proxy_client,
    phabdouble,
    permissions,
    status,
    blocker,
    mocked_repo_config,
):
    d1 = phabdouble.diff()
    r1 = phabdouble.revision(diff=d1, repo=phabdouble.repo())

    response = proxy_client.post(
        "/transplants/dryrun",
        json={
            "landing_path": [
                {"revision_id": "D{}".format(r1["id"]), "diff_id": d1["id"]}
            ]
        },
        permissions=permissions,
        content_type="application/json",
    )

    assert response.status_code == status
    assert response.json["blocker"] == blocker


@pytest.mark.django_db(transaction=True)
def test_get_transplants_for_entire_stack(proxy_client, phabdouble):
    d1a = phabdouble.diff()
    r1 = phabdouble.revision(diff=d1a, repo=phabdouble.repo())
    d1b = phabdouble.diff(revision=r1)

    d2 = phabdouble.diff()
    r2 = phabdouble.revision(diff=d2, repo=phabdouble.repo(), depends_on=[r1])

    d3 = phabdouble.diff()
    r3 = phabdouble.revision(diff=d3, repo=phabdouble.repo(), depends_on=[r1])

    d_not_in_stack = phabdouble.diff()
    r_not_in_stack = phabdouble.revision(diff=d_not_in_stack, repo=phabdouble.repo())

    t1 = _create_landing_job(
        landing_path=[(r1["id"], d1a["id"])],
        status=LandingJobStatus.FAILED,
    )
    t2 = _create_landing_job(
        landing_path=[(r1["id"], d1b["id"])],
        status=LandingJobStatus.LANDED,
    )
    t3 = _create_landing_job(
        landing_path=[(r2["id"], d2["id"])],
        status=LandingJobStatus.SUBMITTED,
    )
    t4 = _create_landing_job(
        landing_path=[(r3["id"], d3["id"])],
        status=LandingJobStatus.LANDED,
    )

    t_not_in_stack = _create_landing_job(
        landing_path=[(r_not_in_stack["id"], d_not_in_stack["id"])],
        status=LandingJobStatus.LANDED,
    )

    response = proxy_client.get("/transplants?stack_revision_id=D{}".format(r2["id"]))
    assert len(response) == 4

    tmap = {i["id"]: i for i in response}
    assert t_not_in_stack.id not in tmap
    assert all(t.id in tmap for t in (t1, t2, t3, t4))


@pytest.mark.django_db(transaction=True)
def test_get_transplant_from_middle_revision(proxy_client, phabdouble):
    d1 = phabdouble.diff()
    r1 = phabdouble.revision(diff=d1, repo=phabdouble.repo())

    d2 = phabdouble.diff()
    r2 = phabdouble.revision(diff=d2, repo=phabdouble.repo(), depends_on=[r1])

    d3 = phabdouble.diff()
    r3 = phabdouble.revision(diff=d3, repo=phabdouble.repo(), depends_on=[r1])

    t = _create_landing_job(
        landing_path=[(r1["id"], d1["id"]), (r2["id"], d2["id"]), (r3["id"], d3["id"])],
        status=LandingJobStatus.FAILED,
    )

    response = proxy_client.get("/transplants?stack_revision_id=D{}".format(r2["id"]))
    assert len(response) == 1
    assert response[0]["id"] == t.id


@pytest.mark.django_db(transaction=True)
def test_get_transplant_not_authorized_to_view_revision(proxy_client, phabdouble):
    # Create a transplant pointing at a revision that will not
    # be returned by phabricator.
    _create_landing_job(landing_path=[(1, 1)], status=LandingJobStatus.SUBMITTED)
    response = proxy_client.get("/transplants?stack_revision_id=D1")
    assert response.status_code == 404


@pytest.mark.django_db(transaction=True)
def test_warning_previously_landed_no_landings(phabdouble):
    d = phabdouble.diff()
    r = phabdouble.revision(diff=d)
    revision = phabdouble.api_object_for(
        r, attachments={"reviewers": True, "reviewers-extra": True, "projects": True}
    )
    diff = phabdouble.api_object_for(d, attachments={"commits": True})
    assert warning_previously_landed(revision=revision, diff=diff) is None


@pytest.mark.parametrize(
    "create_landing_job",
    (_create_landing_job, _create_landing_job_with_no_linked_revisions),
)
@pytest.mark.django_db(transaction=True)
def test_warning_previously_landed_failed_landing(phabdouble, create_landing_job):
    d = phabdouble.diff()
    r = phabdouble.revision(diff=d)

    create_landing_job(
        landing_path=[(r["id"], d["id"])],
        status=LandingJobStatus.FAILED,
    )

    revision = phabdouble.api_object_for(
        r, attachments={"reviewers": True, "reviewers-extra": True, "projects": True}
    )
    diff = phabdouble.api_object_for(d, attachments={"commits": True})

    assert warning_previously_landed(revision=revision, diff=diff) is None


@pytest.mark.parametrize(
    "create_landing_job",
    (_create_landing_job, _create_landing_job_with_no_linked_revisions),
)
@pytest.mark.django_db(transaction=True)
def test_warning_previously_landed_landed_landing(phabdouble, create_landing_job):
    d = phabdouble.diff()
    r = phabdouble.revision(diff=d)

    create_landing_job(
        landing_path=[(r["id"], d["id"])],
        status=LandingJobStatus.LANDED,
    )

    revision = phabdouble.api_object_for(
        r, attachments={"reviewers": True, "reviewers-extra": True, "projects": True}
    )
    diff = phabdouble.api_object_for(d, attachments={"commits": True})

    assert warning_previously_landed(revision=revision, diff=diff) is not None


def test_warning_revision_secure_project_none(phabdouble):
    revision = phabdouble.api_object_for(
        phabdouble.revision(),
        attachments={"reviewers": True, "reviewers-extra": True, "projects": True},
    )

    assert warning_revision_secure(revision=revision, secure_project_phid=None) is None


def test_warning_revision_secure_is_secure(phabdouble, secure_project):
    revision = phabdouble.api_object_for(
        phabdouble.revision(projects=[secure_project]),
        attachments={"reviewers": True, "reviewers-extra": True, "projects": True},
    )

    assert (
        warning_revision_secure(
            revision=revision, secure_project_phid=secure_project["phid"]
        )
        is not None
    )


def test_warning_revision_secure_is_not_secure(phabdouble, secure_project):
    not_secure_project = phabdouble.project("not_secure_project")
    revision = phabdouble.api_object_for(
        phabdouble.revision(projects=[not_secure_project]),
        attachments={"reviewers": True, "reviewers-extra": True, "projects": True},
    )

    assert (
        warning_revision_secure(
            revision=revision, secure_project_phid=secure_project["phid"]
        )
        is None
    )


@pytest.mark.parametrize(
    "status",
    [
        s
        for s in PhabricatorRevisionStatus
        if s is not PhabricatorRevisionStatus.ACCEPTED
    ],
)
def test_warning_not_accepted_warns_on_other_status(phabdouble, status):
    revision = phabdouble.api_object_for(
        phabdouble.revision(status=status),
        attachments={"reviewers": True, "reviewers-extra": True, "projects": True},
    )

    assert warning_not_accepted(revision=revision) is not None


def test_warning_not_accepted_no_warning_when_accepted(phabdouble):
    revision = phabdouble.api_object_for(
        phabdouble.revision(status=PhabricatorRevisionStatus.ACCEPTED),
        attachments={"reviewers": True, "reviewers-extra": True, "projects": True},
    )

    assert warning_not_accepted(revision=revision) is None


def test_warning_reviews_not_current_warns_on_unreviewed_diff(phabdouble):
    d_reviewed = phabdouble.diff()
    r = phabdouble.revision(diff=d_reviewed)
    phabdouble.reviewer(
        r,
        phabdouble.user(username="reviewer"),
        on_diff=d_reviewed,
        status=ReviewerStatus.ACCEPTED,
    )
    d_new = phabdouble.diff(revision=r)
    revision = phabdouble.api_object_for(
        r, attachments={"reviewers": True, "reviewers-extra": True, "projects": True}
    )
    reviewers = get_collated_reviewers(revision)
    diff = phabdouble.api_object_for(d_new, attachments={"commits": True})

    assert (
        warning_reviews_not_current(revision=revision, diff=diff, reviewers=reviewers)
        is not None
    )


def test_warning_reviews_not_current_warns_on_unreviewed_revision(phabdouble):
    d = phabdouble.diff()
    r = phabdouble.revision(diff=d)
    # Don't create any reviewers.

    revision = phabdouble.api_object_for(
        r, attachments={"reviewers": True, "reviewers-extra": True, "projects": True}
    )
    reviewers = get_collated_reviewers(revision)
    diff = phabdouble.api_object_for(d, attachments={"commits": True})

    assert (
        warning_reviews_not_current(revision=revision, diff=diff, reviewers=reviewers)
        is not None
    )


def test_warning_reviews_not_current_no_warning_on_accepted_diff(phabdouble):
    d = phabdouble.diff()
    r = phabdouble.revision(diff=d)
    phabdouble.reviewer(
        r,
        phabdouble.user(username="reviewer"),
        on_diff=d,
        status=ReviewerStatus.ACCEPTED,
    )

    revision = phabdouble.api_object_for(
        r, attachments={"reviewers": True, "reviewers-extra": True, "projects": True}
    )
    reviewers = get_collated_reviewers(revision)
    diff = phabdouble.api_object_for(d, attachments={"commits": True})

    assert (
        warning_reviews_not_current(revision=revision, diff=diff, reviewers=reviewers)
        is None
    )


def test_confirmation_token_warning_order():
    warnings_a = [
        RevisionWarning(0, "W0", 123, "Details123"),
        RevisionWarning(0, "W0", 124, "Details124"),
        RevisionWarning(1, "W1", 123, "Details123"),
        RevisionWarning(3, "W3", 13, "Details3"),
        RevisionWarning(1000, "W1000", 13, "Details3"),
    ]
    warnings_b = [
        warnings_a[3],
        warnings_a[1],
        warnings_a[0],
        warnings_a[4],
        warnings_a[2],
    ]

    assert all(
        TransplantAssessment.confirmation_token(warnings_a)
        == TransplantAssessment.confirmation_token(w)
        for w in (warnings_b, reversed(warnings_a), reversed(warnings_b))
    )


# bug 1893453.
@pytest.mark.xfail
@pytest.mark.django_db(transaction=True)
def test_integrated_transplant_simple_stack_saves_data_in_db(
    app,
    proxy_client,
    phabdouble,
    register_codefreeze_uri,
    mocked_repo_config,
    mock_permissions,
):
    phabrepo = phabdouble.repo(name="mozilla-central")
    user = phabdouble.user(username="reviewer")

    d1 = phabdouble.diff()
    r1 = phabdouble.revision(diff=d1, repo=phabrepo)
    phabdouble.reviewer(r1, user)

    d2 = phabdouble.diff()
    r2 = phabdouble.revision(diff=d2, repo=phabrepo, depends_on=[r1])
    phabdouble.reviewer(r2, user)

    d3 = phabdouble.diff()
    r3 = phabdouble.revision(diff=d3, repo=phabrepo, depends_on=[r2])
    phabdouble.reviewer(r3, user)

    response = proxy_client.post(
        "/transplants",
        json={
            "landing_path": [
                {"revision_id": "D{}".format(r1["id"]), "diff_id": d1["id"]},
                {"revision_id": "D{}".format(r2["id"]), "diff_id": d2["id"]},
                {"revision_id": "D{}".format(r3["id"]), "diff_id": d3["id"]},
            ]
        },
        permissions=mock_permissions,
    )
    assert response.status_code == 202
    assert response.content_type == "application/json"
    assert "id" in response.json
    job_id = response.json["id"]

    # Get LandingJob object by its id
    job = LandingJob.objects.get(pk=job_id)
    assert job.id == job_id
    assert [
        (revision.revision_id, revision.diff_id) for revision in job.revisions.all()
    ] == [
        (r1["id"], d1["id"]),
        (r2["id"], d2["id"]),
        (r3["id"], d3["id"]),
    ]
    assert job.status == LandingJobStatus.SUBMITTED
    assert job.landed_revisions == {1: 1, 2: 2, 3: 3}


@pytest.mark.django_db(transaction=True)
def test_integrated_transplant_records_approvers_peers_and_owners(
    proxy_client,
    hg_server,
    hg_clone,
    treestatusdouble,
    register_codefreeze_uri,
    monkeypatch,
    normal_patch,
    phabdouble,
    checkin_project,
    mock_permissions,
):
    treestatusdouble.open_tree("mozilla-central")
    repo = Repo.objects.create(
<<<<<<< HEAD
        scm=SCM_HG,
=======
        scm_type=SCM_TYPE_HG,
>>>>>>> aaf1a815
        name="mozilla-central",
        url=hg_server,
        required_permission=SCM_LEVEL_3,
        push_path=hg_server,
        pull_path=hg_server,
        system_path=hg_clone.strpath,
    )
    phabrepo = phabdouble.repo(name="mozilla-central")

    # Mock a few mots-related things needed by the landing worker.
    # First, mock path existance.
    mock_path = MagicMock()
    monkeypatch.setattr("lando.api.legacy.workers.landing_worker.Path", mock_path)
    (mock_path(repo.path) / "mots.yaml").exists.return_value = True

    # Then mock the directory/file config.
    mock_Directory = MagicMock()
    monkeypatch.setattr("lando.main.models.landing_job.Directory", mock_Directory)
    mock_Directory.return_value = MagicMock()
    mock_Directory().peers_and_owners = [101, 102]

    user = phabdouble.user(username="reviewer")
    user2 = phabdouble.user(username="reviewer2")

    d1 = phabdouble.diff(rawdiff=normal_patch(1))
    r1 = phabdouble.revision(diff=d1, repo=phabrepo)
    phabdouble.reviewer(r1, user)

    d2 = phabdouble.diff(rawdiff=normal_patch(2))
    r2 = phabdouble.revision(diff=d2, repo=phabrepo, depends_on=[r1])
    phabdouble.reviewer(r2, user2)

    response = proxy_client.post(
        "/transplants",
        json={
            "landing_path": [
                {"revision_id": "D{}".format(r1["id"]), "diff_id": d1["id"]},
                {"revision_id": "D{}".format(r2["id"]), "diff_id": d2["id"]},
            ]
        },
        permissions=mock_permissions,
    )
    assert response.status_code == 202
    assert response.content_type == "application/json"
    assert "id" in response.json
    job_id = response.json["id"]

    # Get LandingJob object by its id
    job = LandingJob.objects.get(pk=job_id)
    assert job.id == job_id
    assert [
        (revision.revision_id, revision.diff_id) for revision in job.revisions.all()
    ] == [
        (r1["id"], d1["id"]),
        (r2["id"], d2["id"]),
    ]
    assert job.status == LandingJobStatus.SUBMITTED
    assert job.landed_revisions == {1: 1, 2: 2}
    approved_by = [revision.data["approved_by"] for revision in job.revisions.all()]
    assert approved_by == [[101], [102]]

    worker = LandingWorker(repos=Repo.objects.all(), sleep_seconds=0.01)
    assert worker.run_job(job)
    for revision in job.revisions.all():
        if revision.revision_id == 1:
            assert revision.data["peers_and_owners"] == [101]
        if revision.revision_id == 2:
            assert revision.data["peers_and_owners"] == [102]


@pytest.mark.django_db(transaction=True)
def test_integrated_transplant_updated_diff_id_reflected_in_landed_revisions(
    proxy_client,
    phabdouble,
    register_codefreeze_uri,
    mocked_repo_config,
    mock_permissions,
):
    """
    Perform a simple test but with two landing jobs for the same revision.

    The test is similar to the one in
    test_integrated_transplant_simple_stack_saves_data_in_db but submits an additional
    landing job for an updated revision diff.
    """
    repo = phabdouble.repo()
    user = phabdouble.user(username="reviewer")

    d1a = phabdouble.diff()
    r1 = phabdouble.revision(diff=d1a, repo=repo)
    phabdouble.reviewer(r1, user)

    response = proxy_client.post(
        "/transplants",
        json={
            "landing_path": [
                {"revision_id": "D{}".format(r1["id"]), "diff_id": d1a["id"]},
            ]
        },
        permissions=mock_permissions,
    )
    assert response.status_code == 202
    assert response.content_type == "application/json"
    assert "id" in response.json
    job_1_id = response.json["id"]

    # Get LandingJob object by its id.
    job = LandingJob.objects.get(pk=job_1_id)
    assert job.id == job_1_id
    assert [
        (revision.revision_id, revision.diff_id) for revision in job.revisions.all()
    ] == [
        (r1["id"], d1a["id"]),
    ]
    assert job.status == LandingJobStatus.SUBMITTED
    assert job.landed_revisions == {r1["id"]: d1a["id"]}

    # Cancel job.
    response = proxy_client.put(
        f"/landing_jobs/{job.id}",
        json={"status": "CANCELLED"},
        permissions=mock_permissions,
    )

    job = LandingJob.objects.get(pk=job_1_id)
    assert job.status == LandingJobStatus.CANCELLED

    d1b = phabdouble.diff(revision=r1)
    phabdouble.reviewer(r1, user)
    response = proxy_client.post(
        "/transplants",
        json={
            "landing_path": [
                {"revision_id": "D{}".format(r1["id"]), "diff_id": d1b["id"]},
            ]
        },
        permissions=mock_permissions,
    )

    job_2_id = response.json["id"]

    # Get LandingJob objects by their ids.
    job_1 = LandingJob.objects.get(pk=job_1_id)
    job_2 = LandingJob.objects.get(pk=job_2_id)

    # The Revision objects always track the latest revisions.
    assert [
        (revision.revision_id, revision.diff_id) for revision in job_1.revisions.all()
    ] == [
        (r1["id"], d1b["id"]),
    ]

    assert [
        (revision.revision_id, revision.diff_id) for revision in job_2.revisions.all()
    ] == [
        (r1["id"], d1b["id"]),
    ]

    assert job_1.status == LandingJobStatus.CANCELLED
    assert job_2.status == LandingJobStatus.SUBMITTED

    assert job_1.landed_revisions == {r1["id"]: d1a["id"]}
    assert job_2.landed_revisions == {r1["id"]: d1b["id"]}


@pytest.mark.django_db(transaction=True)
def test_integrated_transplant_with_flags(
    proxy_client,
    phabdouble,
    monkeypatch,
    mocked_repo_config,
    mock_permissions,
):
    repo = phabdouble.repo(name="mozilla-new")
    user = phabdouble.user(username="reviewer")

    d1 = phabdouble.diff()
    r1 = phabdouble.revision(diff=d1, repo=repo)
    phabdouble.reviewer(r1, user)

    test_flags = ["VALIDFLAG1", "VALIDFLAG2"]

    mock_format_commit_message = MagicMock()
    mock_format_commit_message.return_value = "Mock formatted commit message."
    monkeypatch.setattr(
        "lando.api.legacy.api.transplants.format_commit_message",
        mock_format_commit_message,
    )
    response = proxy_client.post(
        "/transplants",
        json={
            "flags": test_flags,
            "landing_path": [
                {"revision_id": "D{}".format(r1["id"]), "diff_id": d1["id"]}
            ],
        },
        permissions=mock_permissions,
    )
    assert response.status_code == 202
    assert response.content_type == "application/json"
    assert mock_format_commit_message.call_count == 1
    assert test_flags in mock_format_commit_message.call_args[0]


@pytest.mark.django_db(transaction=True)
def test_integrated_transplant_with_invalid_flags(
    proxy_client,
    phabdouble,
    monkeypatch,
    mocked_repo_config,
    mock_permissions,
):
    repo = phabdouble.repo(name="mozilla-new")
    user = phabdouble.user(username="reviewer")

    d1 = phabdouble.diff()
    r1 = phabdouble.revision(diff=d1, repo=repo)
    phabdouble.reviewer(r1, user)

    test_flags = ["VALIDFLAG1", "INVALIDFLAG"]
    response = proxy_client.post(
        "/transplants",
        json={
            "flags": test_flags,
            "landing_path": [
                {"revision_id": "D{}".format(r1["id"]), "diff_id": d1["id"]}
            ],
        },
        permissions=mock_permissions,
    )
    assert response.status_code == 400


@pytest.mark.django_db(transaction=True)
def test_integrated_transplant_legacy_repo_checkin_project_removed(
    phabdouble,
    checkin_project,
    proxy_client,
    register_codefreeze_uri,
    mocked_repo_config,
    monkeypatch,
    mock_permissions,
):
    repo = phabdouble.repo(name="mozilla-central")
    user = phabdouble.user(username="reviewer")

    d = phabdouble.diff()
    r = phabdouble.revision(diff=d, repo=repo, projects=[checkin_project])
    phabdouble.reviewer(r, user)

    mock_remove = MagicMock(admin_remove_phab_project)
    monkeypatch.setattr(
        "lando.api.legacy.api.transplants.admin_remove_phab_project", mock_remove
    )

    response = proxy_client.post(
        "/transplants",
        json={
            "landing_path": [{"revision_id": "D{}".format(r["id"]), "diff_id": d["id"]}]
        },
        permissions=mock_permissions,
    )
    assert response.status_code == 202
    assert mock_remove.apply_async.called
    _, call_kwargs = mock_remove.apply_async.call_args
    assert call_kwargs["args"] == (r["phid"], checkin_project["phid"])


@pytest.mark.django_db(transaction=True)
def test_integrated_transplant_repo_checkin_project_removed(
    proxy_client,
    phabdouble,
    checkin_project,
    mocked_repo_config,
    monkeypatch,
    mock_permissions,
):
    repo = phabdouble.repo(name="mozilla-new")
    user = phabdouble.user(username="reviewer")

    d = phabdouble.diff()
    r = phabdouble.revision(diff=d, repo=repo, projects=[checkin_project])
    phabdouble.reviewer(r, user)

    mock_remove = MagicMock(admin_remove_phab_project)
    monkeypatch.setattr(
        "lando.api.legacy.api.transplants.admin_remove_phab_project", mock_remove
    )

    response = proxy_client.post(
        "/transplants",
        json={
            "landing_path": [{"revision_id": "D{}".format(r["id"]), "diff_id": d["id"]}]
        },
        permissions=mock_permissions,
    )
    assert response.status_code == 202
    assert mock_remove.apply_async.called
    call_kwargs = mock_remove.apply_async.call_args[1]
    assert call_kwargs["args"] == (r["phid"], checkin_project["phid"])


@pytest.mark.django_db(transaction=True)
def test_integrated_transplant_without_auth0_permissions(
    proxy_client, phabdouble, mocked_repo_config
):
    repo = phabdouble.repo(name="mozilla-central")
    d1 = phabdouble.diff()
    r1 = phabdouble.revision(diff=d1, repo=repo)
    response = proxy_client.post(
        "/transplants",
        json={
            "landing_path": [
                {"revision_id": "D{}".format(r1["id"]), "diff_id": d1["id"]}
            ]
        },
        permissions=(),
    )

    assert response.status_code == 400
    assert response.json["blocker"] == (
        "You have insufficient permissions to land or your access has expired. "
        "main.scm_level_3 is required. See the FAQ for help."
    )


@pytest.mark.django_db(transaction=True)
def test_transplant_wrong_landing_path_format(proxy_client, mock_permissions):
    response = proxy_client.post(
        "/transplants",
        json={"landing_path": [{"revision_id": 1, "diff_id": 1}]},
        permissions=mock_permissions,
    )
    assert response.status_code == 400

    response = proxy_client.post(
        "/transplants",
        json={"landing_path": [{"revision_id": "1", "diff_id": 1}]},
        permissions=mock_permissions,
    )
    assert response.status_code == 400

    response = proxy_client.post(
        "/transplants",
        json={"landing_path": [{"revision_id": "D1"}]},
        permissions=mock_permissions,
    )
    assert response.status_code == 400


@pytest.mark.django_db(transaction=True)
def test_integrated_transplant_diff_not_in_revision(
    proxy_client,
    phabdouble,
    mocked_repo_config,
    mock_permissions,
):
    repo = phabdouble.repo()
    d1 = phabdouble.diff()
    r1 = phabdouble.revision(diff=d1, repo=repo)
    d2 = phabdouble.diff()
    phabdouble.revision(diff=d2, repo=repo)

    response = proxy_client.post(
        "/transplants",
        json={
            "landing_path": [
                {"revision_id": "D{}".format(r1["id"]), "diff_id": d2["id"]}
            ]
        },
        permissions=mock_permissions,
    )
    assert response.status_code == 400
    assert response.json["blocker"] == "A requested diff is not the latest."


@pytest.mark.django_db(transaction=True)
def test_transplant_nonexisting_revision_returns_404(
    proxy_client, phabdouble, mock_permissions
):
    response = proxy_client.post(
        "/transplants",
        json={"landing_path": [{"revision_id": "D1", "diff_id": 1}]},
        permissions=mock_permissions,
    )
    assert response.status_code == 404
    assert response.content_type == "application/problem+json"
    assert response.json["detail"] == "Stack Not Found"


@pytest.mark.django_db(transaction=True)
def test_integrated_transplant_revision_with_no_repo(
    proxy_client, phabdouble, mock_permissions
):
    d1 = phabdouble.diff()
    r1 = phabdouble.revision(diff=d1)

    response = proxy_client.post(
        "/transplants",
        json={
            "landing_path": [
                {"revision_id": "D{}".format(r1["id"]), "diff_id": d1["id"]}
            ]
        },
        permissions=mock_permissions,
    )
    assert response.status_code == 400
    assert response.json["blocker"] == (
        "The requested set of revisions are not landable."
    )


@pytest.mark.django_db(transaction=True)
def test_integrated_transplant_revision_with_unmapped_repo(
    proxy_client, phabdouble, mock_permissions
):
    repo = phabdouble.repo(name="notsupported")
    d1 = phabdouble.diff()
    r1 = phabdouble.revision(diff=d1, repo=repo)

    response = proxy_client.post(
        "/transplants",
        json={
            "landing_path": [
                {"revision_id": "D{}".format(r1["id"]), "diff_id": d1["id"]}
            ]
        },
        permissions=mock_permissions,
    )
    assert response.status_code == 400
    assert response.json["blocker"] == (
        "The requested set of revisions are not landable."
    )


@pytest.mark.django_db(transaction=True)
def test_integrated_transplant_sec_approval_group_is_excluded_from_reviewers_list(
    app,
    proxy_client,
    phabdouble,
    sec_approval_project,
    register_codefreeze_uri,
    mocked_repo_config,
    mock_permissions,
):
    repo = phabdouble.repo()
    user = phabdouble.user(username="normal_reviewer")

    diff = phabdouble.diff()
    revision = phabdouble.revision(diff=diff, repo=repo)
    phabdouble.reviewer(revision, user)
    phabdouble.reviewer(revision, sec_approval_project)

    response = proxy_client.post(
        "/transplants",
        json={
            "landing_path": [
                {"revision_id": "D{}".format(revision["id"]), "diff_id": diff["id"]}
            ]
        },
        permissions=mock_permissions,
    )
    assert response.status_code == 202

    # Check the transplanted patch for our alternate commit message.
    transplanted_patch = Revision.get_from_revision_id(revision["id"])
    assert transplanted_patch is not None, "Transplanted patch should be retrievable."
    assert sec_approval_project["name"] not in transplanted_patch.patch_string


def test_warning_wip_commit_message(phabdouble):
    revision = phabdouble.api_object_for(
        phabdouble.revision(
            title="WIP: Bug 123: test something r?reviewer",
            status=PhabricatorRevisionStatus.ACCEPTED,
        ),
        attachments={"reviewers": True, "reviewers-extra": True, "projects": True},
    )

    assert warning_wip_commit_message(revision=revision) is not None


def test_codefreeze_datetime_mock(codefreeze_datetime):
    dt = codefreeze_datetime()
    assert dt.now(tz=timezone.utc) == datetime(2000, 1, 5, 0, 0, 0, tzinfo=timezone.utc)
    assert dt.strptime("tomorrow -0800", fmt="") == datetime(2000, 1, 6, 0, 0, 0)


@pytest.mark.django_db(transaction=True)
def test_unresolved_comment_warn(
    proxy_client,
    phabdouble,
    mocked_repo_config,
    mock_permissions,
):
    """Ensure a warning is generated when a revision has unresolved comments.

    This test sets up a revision and adds a resolved comment and dummy
    transaction. Sending a request should not generate a warning at this
    stage.

    Adding an unresolved comment and making the request again should
    generate a warning.
    """
    d1 = phabdouble.diff()
    r1 = phabdouble.revision(diff=d1, repo=phabdouble.repo())
    phabdouble.reviewer(r1, phabdouble.user(username="reviewer"))
    phabdouble.transaction(
        transaction_type="inline",
        object=r1,
        comments=["this is done"],
        fields={"isDone": True},
    )
    # get_inline_comments should filter out unrelated transaction types.
    phabdouble.transaction("dummy", r1)

    response = proxy_client.post(
        "/transplants/dryrun",
        json={
            "landing_path": [
                {"revision_id": "D{}".format(r1["id"]), "diff_id": d1["id"]}
            ]
        },
        permissions=mock_permissions,
    )

    assert response.status_code == 200
    assert response.content_type == "application/json"
    assert not response.json[
        "warnings"
    ], "warnings should be empty for a revision without unresolved comments"

    phabdouble.transaction(
        transaction_type="inline",
        object=r1,
        comments=["this is not done"],
        fields={"isDone": False},
    )

    response = proxy_client.post(
        "/transplants/dryrun",
        json={
            "landing_path": [
                {"revision_id": "D{}".format(r1["id"]), "diff_id": d1["id"]}
            ]
        },
        permissions=mock_permissions,
    )

    assert response.status_code == 200
    assert response.content_type == "application/json"
    assert response.json[
        "warnings"
    ], "warnings should not be empty for a revision with unresolved comments"
    assert (
        response.json["warnings"][0]["id"] == 9
    ), "the warning ID should match the ID for warning_unresolved_comments"


@pytest.mark.django_db(transaction=True)
def test_unresolved_comment_stack(
    proxy_client,
    phabdouble,
    mocked_repo_config,
    mock_permissions,
):
    """
    Ensure a warning is generated when a revision in the stack has unresolved comments.

    This test sets up a stack and adds a transaction to each revision, including
    unresolved comments and a dummy transaction.
    """
    repo = phabdouble.repo()
    d1 = phabdouble.diff()
    r1 = phabdouble.revision(diff=d1, repo=repo)
    phabdouble.reviewer(r1, phabdouble.user(username="reviewer"))

    d2 = phabdouble.diff()
    r2 = phabdouble.revision(diff=d2, repo=repo, depends_on=[r1])
    phabdouble.reviewer(r2, phabdouble.user(username="reviewer"))

    d3 = phabdouble.diff()
    r3 = phabdouble.revision(diff=d3, repo=repo, depends_on=[r2])
    phabdouble.reviewer(r3, phabdouble.user(username="reviewer"))

    phabdouble.transaction(
        transaction_type="inline",
        object=r1,
        comments=["this is not done"],
        fields={"isDone": False},
    )

    phabdouble.transaction(
        transaction_type="inline",
        object=r2,
        comments=["this is not done"],
        fields={"isDone": False},
    )

    phabdouble.transaction(
        transaction_type="inline",
        object=r3,
        comments=["this is done"],
        fields={"isDone": True},
    )

    # get_inline_comments should filter out unrelated transaction types.
    phabdouble.transaction("dummy", r3)

    response = proxy_client.post(
        "/transplants/dryrun",
        json={
            "landing_path": [
                {"revision_id": "D{}".format(r1["id"]), "diff_id": d1["id"]},
                {"revision_id": "D{}".format(r2["id"]), "diff_id": d2["id"]},
                {"revision_id": "D{}".format(r3["id"]), "diff_id": d3["id"]},
            ]
        },
        permissions=mock_permissions,
    )

    assert response.status_code == 200
    assert response.content_type == "application/json"
    assert response.json[
        "warnings"
    ], "warnings should not be empty for a stack with unresolved comments"
    assert (
        response.json["warnings"][0]["id"] == 9
    ), "the warning ID should match the ID for warning_unresolved_comments"<|MERGE_RESOLUTION|>--- conflicted
+++ resolved
@@ -21,11 +21,7 @@
     add_job_with_revisions,
 )
 from lando.main.models.revision import Revision
-<<<<<<< HEAD
-from lando.main.scm import SCM_HG
-=======
 from lando.main.scm import SCM_TYPE_HG
->>>>>>> aaf1a815
 from lando.utils.phabricator import PhabricatorRevisionStatus, ReviewerStatus
 from lando.utils.tasks import admin_remove_phab_project
 
@@ -241,11 +237,7 @@
     )
     monkeypatch.setattr("lando.api.legacy.transplants.datetime", codefreeze_datetime())
     mc_repo = Repo.objects.create(
-<<<<<<< HEAD
-        scm=SCM_HG,
-=======
         scm_type=SCM_TYPE_HG,
->>>>>>> aaf1a815
         name="mozilla-conduit",
         url="https://hg.test/mozilla-conduit",
         required_permission=SCM_CONDUIT,
@@ -303,11 +295,7 @@
     )
     monkeypatch.setattr("lando.api.legacy.transplants.datetime", codefreeze_datetime())
     mc_repo = Repo.objects.create(
-<<<<<<< HEAD
-        scm=SCM_HG,
-=======
         scm_type=SCM_TYPE_HG,
->>>>>>> aaf1a815
         name="mozilla-conduit",
         url="https://hg.test/mozilla-conduit",
         required_permission=SCM_CONDUIT,
@@ -728,11 +716,7 @@
 ):
     treestatusdouble.open_tree("mozilla-central")
     repo = Repo.objects.create(
-<<<<<<< HEAD
-        scm=SCM_HG,
-=======
         scm_type=SCM_TYPE_HG,
->>>>>>> aaf1a815
         name="mozilla-central",
         url=hg_server,
         required_permission=SCM_LEVEL_3,
