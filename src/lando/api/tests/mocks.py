--- conflicted
+++ resolved
@@ -16,21 +16,17 @@
 )
 
 
-def conduit_method(method):  # noqa: ANN001, ANN201
+def conduit_method(method):
     """Decorator to mark methods as a conduit method handler."""
 
-    def decorate(f):  # noqa: ANN001
+    def decorate(f):
         f._conduit_method = method
         return f
 
     return decorate
 
 
-<<<<<<< HEAD
-def validate_hunk(hunk) -> bool:  # noqa: ANN001
-=======
 def validate_hunk(hunk):
->>>>>>> cf732cfd
     """Validate a Phabricator Diff change hunk payload
 
     Inspired by https://github.com/phacility/arcanist/blob/conduit-6/src/parser/diff/ArcanistDiffHunk.php#L34  # noqa
@@ -65,11 +61,7 @@
     return True
 
 
-<<<<<<< HEAD
-def validate_change(change) -> bool:  # noqa: ANN001
-=======
 def validate_change(change):
->>>>>>> cf732cfd
     """Validate a Phabricator Diff change payload
 
     Inspired by https://github.com/phacility/arcanist/blob/conduit-6/src/parser/diff/ArcanistDiffChange.php#L68  # noqa
@@ -101,7 +93,7 @@
     return True
 
 
-def get_stack(phid, phabdouble):  # noqa: ANN001, ANN201
+def get_stack(phid, phabdouble):
     phids = set()
     new_phids = {phid}
     edges = []
@@ -158,7 +150,7 @@
     use of more methods / arguments support should be added.
     """
 
-    def __init__(self, monkeypatch):  # noqa: ANN001
+    def __init__(self, monkeypatch):
         self._transactions = []
         self._users = []
         self._projects = []
@@ -175,7 +167,7 @@
 
         monkeypatch.setattr(PhabricatorClient, "call_conduit", self.call_conduit)
 
-    def call_conduit(self, method, **kwargs):  # noqa: ANN001, ANN201
+    def call_conduit(self, method, **kwargs):
         handler = self._handlers.get(method)
 
         if handler is None:
@@ -237,14 +229,14 @@
         return PhabricatorClient.single(result, "data")
 
     @staticmethod
-    def get_phabricator_client():  # noqa: ANN205
+    def get_phabricator_client():
         return PhabricatorClient("https://localhost", "DOESNT-MATTER")
 
     def update_revision_dependencies(self, phid: str, depends_on: list[str]):
         """Updates edges of `phid` so they match `depends_on`."""
 
         # Remove all previous edges related to this revision.
-        def philter(edge):  # noqa: ANN001
+        def philter(edge):
             return phid not in (edge["sourcePHID"], edge["destinationPHID"])
 
         self._edges = list(filter(philter, self._edges))
@@ -265,20 +257,20 @@
                 }
             )
 
-    def revision(  # noqa: ANN201
+    def revision(
         self,
         *,
-        diff=None,  # noqa: ANN001
-        author=None,  # noqa: ANN001
-        repo=None,  # noqa: ANN001
-        status=PhabricatorRevisionStatus.ACCEPTED,  # noqa: ANN001
-        depends_on=[],  # noqa: ANN001
-        bug_id=None,  # noqa: ANN001
-        projects=[],  # noqa: ANN001
-        comments=[],  # noqa: ANN001
-        title="",  # noqa: ANN001
-        summary="",  # noqa: ANN001
-        uplift=None,  # noqa: ANN001
+        diff=None,
+        author=None,
+        repo=None,
+        status=PhabricatorRevisionStatus.ACCEPTED,
+        depends_on=[],
+        bug_id=None,
+        projects=[],
+        comments=[],
+        title="",
+        summary="",
+        uplift=None,
     ):
         revision_id = self._new_id(self._revisions)
         phid = self._new_phid("DREV-")
@@ -360,7 +352,7 @@
 
         return revision
 
-    def user(self, *, username="imadueme_admin"):  # noqa: ANN001, ANN201
+    def user(self, *, username="imadueme_admin"):
         """Return a Phabricator User."""
         users = [u for u in self._users if u["userName"] == username]
         if users:
@@ -403,15 +395,15 @@
 
         return user
 
-    def diff(  # noqa: ANN201
+    def diff(
         self,
         *,
-        revision=None,  # noqa: ANN001
-        rawdiff=CANNED_RAW_DEFAULT_DIFF,  # noqa: ANN001
-        changes=None,  # noqa: ANN001
-        repo=None,  # noqa: ANN001
-        author=None,  # noqa: ANN001
-        commits=[  # noqa: ANN001
+        revision=None,
+        rawdiff=CANNED_RAW_DEFAULT_DIFF,
+        changes=None,
+        repo=None,
+        author=None,
+        commits=[
             {
                 "identifier": "b15b8fbc79c2c3977aff9e17f0dfcc34c66ec29f",
                 "tree": None,
@@ -425,7 +417,7 @@
                 "message": "This is the commit message.",
             }
         ],
-        refs=[  # noqa: ANN001
+        refs=[
             {"type": "base", "identifier": "cff9ba1622714e0dd82c39f912f405210489fce8"}
         ],
     ):
@@ -509,7 +501,7 @@
 
         return diff
 
-    def repo(self, *, name="mozilla-central", projects=None):  # noqa: ANN001, ANN201
+    def repo(self, *, name="mozilla-central", projects=None):
         projects = projects or []
         repos = [r for r in self._repos if r["name"] == name]
         if repos:
@@ -554,16 +546,16 @@
 
         return repo
 
-    def reviewer(  # noqa: ANN201
+    def reviewer(
         self,
-        revision,  # noqa: ANN001
-        user_or_project,  # noqa: ANN001
+        revision,
+        user_or_project,
         *,
-        status=ReviewerStatus.ACCEPTED,  # noqa: ANN001
-        isBlocking=False,  # noqa: ANN001
-        actor=None,  # noqa: ANN001
-        on_diff=None,  # noqa: ANN001
-        voided_by_phid=None,  # noqa: ANN001
+        status=ReviewerStatus.ACCEPTED,
+        isBlocking=False,
+        actor=None,
+        on_diff=None,
+        voided_by_phid=None,
     ):
         if on_diff is None:
             # Default to the latest.
@@ -601,7 +593,7 @@
 
         return reviewer
 
-    def project(self, name, *, attachments=None, no_slug=False):  # noqa: ANN001, ANN201
+    def project(self, name, *, attachments=None, no_slug=False):
         """Return a Phabricator Project."""
         projects = [p for p in self._projects if p["name"] == name]
         if projects:
@@ -647,13 +639,13 @@
 
         return project
 
-    def transaction(  # noqa: ANN201
+    def transaction(
         self,
         transaction_type: str,
         object: dict,
-        operations=None,  # noqa: ANN001
-        comments=None,  # noqa: ANN001
-        fields=None,  # noqa: ANN001
+        operations=None,
+        comments=None,
+        fields=None,
     ):
         """Return a Phabricator Transaction object.
 
@@ -715,7 +707,7 @@
         )
         return transaction
 
-    def comment(self, content, author=None):  # noqa: ANN001, ANN201
+    def comment(self, content, author=None):
         """Return a Phabricator Comment object.
 
         Args:
@@ -745,7 +737,7 @@
         return "ip-123-123-123-123.us-west-2.compute.internal"
 
     @conduit_method("bugzilla.account.search")
-    def bugzilla_account_search(self, phids=None, ids=None):  # noqa: ANN001, ANN201
+    def bugzilla_account_search(self, phids=None, ids=None):
         """Return a list of Bugzilla IDs and Phabricator phids, given phids or ids."""
         if ids:
             raise NotImplementedError(
@@ -768,18 +760,18 @@
         return result
 
     @conduit_method("project.search")
-    def project_search(  # noqa: ANN201
+    def project_search(
         self,
         *,
-        queryKey=None,  # noqa: ANN001
-        constraints={},  # noqa: ANN001
-        attachments={},  # noqa: ANN001
-        order=None,  # noqa: ANN001
-        before=None,  # noqa: ANN001
-        after=None,  # noqa: ANN001
-        limit=100,  # noqa: ANN001
+        queryKey=None,
+        constraints={},
+        attachments={},
+        order=None,
+        before=None,
+        after=None,
+        limit=100,
     ):
-        def to_response(i):  # noqa: ANN001
+        def to_response(i):
             return deepcopy(
                 {
                     "id": i["id"],
@@ -864,18 +856,18 @@
         }
 
     @conduit_method("differential.diff.search")
-    def differential_diff_search(  # noqa: ANN201
+    def differential_diff_search(
         self,
         *,
-        queryKey=None,  # noqa: ANN001
-        constraints=None,  # noqa: ANN001
-        attachments=None,  # noqa: ANN001
-        order=None,  # noqa: ANN001
-        before=None,  # noqa: ANN001
-        after=None,  # noqa: ANN001
-        limit=100,  # noqa: ANN001
+        queryKey=None,
+        constraints=None,
+        attachments=None,
+        order=None,
+        before=None,
+        after=None,
+        limit=100,
     ):
-        def to_response(i):  # noqa: ANN001
+        def to_response(i):
             refs = [r for r in self._diff_refs if r["diff_id"] == i["id"]]
             resp = {
                 "id": i["id"],
@@ -929,17 +921,17 @@
         }
 
     @conduit_method("edge.search")
-    def edge_search(  # noqa: ANN201
+    def edge_search(
         self,
         *,
-        sourcePHIDs=None,  # noqa: ANN001
-        types=None,  # noqa: ANN001
-        destinationPHIDs=None,  # noqa: ANN001
-        before=None,  # noqa: ANN001
-        after=None,  # noqa: ANN001
-        limit=100,  # noqa: ANN001
+        sourcePHIDs=None,
+        types=None,
+        destinationPHIDs=None,
+        before=None,
+        after=None,
+        limit=100,
     ):
-        def to_response(i):  # noqa: ANN001
+        def to_response(i):
             return deepcopy(
                 {
                     "edgeType": i["edgeType"],
@@ -1000,18 +992,18 @@
         }
 
     @conduit_method("differential.revision.search")
-    def differential_revision_search(  # noqa: ANN201
+    def differential_revision_search(
         self,
         *,
-        queryKey=None,  # noqa: ANN001
-        constraints=None,  # noqa: ANN001
-        attachments=None,  # noqa: ANN001
-        order=None,  # noqa: ANN001
-        before=None,  # noqa: ANN001
-        after=None,  # noqa: ANN001
-        limit=100,  # noqa: ANN001
+        queryKey=None,
+        constraints=None,
+        attachments=None,
+        order=None,
+        before=None,
+        after=None,
+        limit=100,
     ):
-        def to_response(i):  # noqa: ANN001
+        def to_response(i):
             diffs = sorted(
                 (d for d in self._diffs if d["revisionID"] == i["id"]),
                 key=lambda d: d["id"],
@@ -1132,9 +1124,7 @@
         }
 
     @conduit_method("differential.revision.edit")
-    def differential_revision_edit(  # noqa: ANN201
-        self, *, transactions=None, objectIdentifier=None  # noqa: ANN001
-    ):
+    def differential_revision_edit(self, *, transactions=None, objectIdentifier=None):
         # WARNING: This mock does not apply the real result of these
         # transactions, it only validates that the phabricator method
         # was called (mostly) correctly and performs a NOOP. Any testing
@@ -1249,7 +1239,7 @@
                     error_info, error_code="ERR-CONDUIT-CORE", error_info=error_info
                 )
 
-        def identifier_to_revision(i):  # noqa: ANN001
+        def identifier_to_revision(i):
             for r in self._revisions:
                 if r["phid"] == i or r["id"] == i or "D{}".format(r["id"]) == i:
                     return r
@@ -1277,25 +1267,25 @@
         }
 
     @conduit_method("differential.query")
-    def differential_query(  # noqa: ANN201
+    def differential_query(
         self,
         *,
-        authors=None,  # noqa: ANN001
-        ccs=None,  # noqa: ANN001
-        reviewers=None,  # noqa: ANN001
-        paths=None,  # noqa: ANN001
-        commitHashes=None,  # noqa: ANN001
-        status=None,  # noqa: ANN001
-        order=None,  # noqa: ANN001
-        limit=None,  # noqa: ANN001
-        offset=None,  # noqa: ANN001
-        ids=None,  # noqa: ANN001
-        phids=None,  # noqa: ANN001
-        subscribers=None,  # noqa: ANN001
-        responsibleUsers=None,  # noqa: ANN001
-        branches=None,  # noqa: ANN001
+        authors=None,
+        ccs=None,
+        reviewers=None,
+        paths=None,
+        commitHashes=None,
+        status=None,
+        order=None,
+        limit=None,
+        offset=None,
+        ids=None,
+        phids=None,
+        subscribers=None,
+        responsibleUsers=None,
+        branches=None,
     ):
-        def to_response(i):  # noqa: ANN001
+        def to_response(i):
             diffs = sorted(
                 (d for d in self._diffs if d["revisionID"] == i["id"]),
                 key=lambda d: d["id"],
@@ -1368,18 +1358,18 @@
         return [to_response(i) for i in items]
 
     @conduit_method("diffusion.repository.search")
-    def diffusion_repository_search(  # noqa: ANN201
+    def diffusion_repository_search(
         self,
         *,
-        queryKey=None,  # noqa: ANN001
-        constraints={},  # noqa: ANN001
-        attachments={},  # noqa: ANN001
-        order=None,  # noqa: ANN001
-        before=None,  # noqa: ANN001
-        after=None,  # noqa: ANN001
-        limit=100,  # noqa: ANN001
+        queryKey=None,
+        constraints={},
+        attachments={},
+        order=None,
+        before=None,
+        after=None,
+        limit=100,
     ):
-        def to_response(i):  # noqa: ANN001
+        def to_response(i):
             return deepcopy(
                 {
                     "id": i["id"],
@@ -1436,8 +1426,8 @@
         }
 
     @conduit_method("differential.getrawdiff")
-    def differential_getrawdiff(self, *, diffID=None):  # noqa: ANN001, ANN201
-        def to_response(i):  # noqa: ANN001
+    def differential_getrawdiff(self, *, diffID=None):
+        def to_response(i):
             return i["rawdiff"]
 
         diffs = [d for d in self._diffs if d["id"] == diffID]
@@ -1451,8 +1441,8 @@
         return to_response(diffs[0])
 
     @conduit_method("differential.creatediff")
-    def differential_creatediff(  # noqa: ANN201
-        self, *, changes, creationMethod, repositoryPHID, **kwargs  # noqa: ANN001
+    def differential_creatediff(
+        self, *, changes, creationMethod, repositoryPHID, **kwargs
     ):
         assert creationMethod.startswith("lando-")
 
@@ -1467,7 +1457,7 @@
         )
         assert repository is not None, "Unknown repository"
 
-        def to_response(i):  # noqa: ANN001
+        def to_response(i):
             return {"diffid": i["id"], "phid": i["phid"]}
 
         new_diff = self.diff(changes=changes, repo=repository, commits=[])
@@ -1475,10 +1465,8 @@
         return to_response(new_diff)
 
     @conduit_method("differential.setdiffproperty")
-    def differential_setdiffproperty(  # noqa: ANN201
-        self, *, diff_id=None, data=None, name="default"  # noqa: ANN001
-    ):
-        def to_response(i):  # noqa: ANN001
+    def differential_setdiffproperty(self, *, diff_id=None, data=None, name="default"):
+        def to_response(i):
             return {"id": i["id"], "phid": i["phid"]}
 
         diffs = [(i, d) for i, d in enumerate(self._diffs) if d["id"] == diff_id]
@@ -1503,17 +1491,17 @@
         return to_response(diff)
 
     @conduit_method("transaction.search")
-    def transaction_search(  # noqa: ANN201
+    def transaction_search(
         self,
         *,
-        objectIdentifier=None,  # noqa: ANN001
-        constraints={},  # noqa: ANN001
-        order=None,  # noqa: ANN001
-        before=None,  # noqa: ANN001
-        after=None,  # noqa: ANN001
-        limit=100,  # noqa: ANN001
+        objectIdentifier=None,
+        constraints={},
+        order=None,
+        before=None,
+        after=None,
+        limit=100,
     ):
-        def to_response(i):  # noqa: ANN001
+        def to_response(i):
             # Explicitly tell the developer using the mock that they need to check the
             # type of transaction they are using and make sure it is serialized
             # correctly by this function.
@@ -1631,18 +1619,18 @@
         }
 
     @conduit_method("user.search")
-    def user_search(  # noqa: ANN201
+    def user_search(
         self,
         *,
-        queryKey=None,  # noqa: ANN001
-        constraints={},  # noqa: ANN001
-        attachments={},  # noqa: ANN001
-        order=None,  # noqa: ANN001
-        before=None,  # noqa: ANN001
-        after=None,  # noqa: ANN001
-        limit=100,  # noqa: ANN001
+        queryKey=None,
+        constraints={},
+        attachments={},
+        order=None,
+        before=None,
+        after=None,
+        limit=100,
     ):
-        def to_response(u):  # noqa: ANN001
+        def to_response(u):
             return deepcopy(
                 {
                     "id": u["id"],
@@ -1717,18 +1705,18 @@
         }
 
     @conduit_method("user.query")
-    def user_query(  # noqa: ANN201
+    def user_query(
         self,
         *,
-        usernames=None,  # noqa: ANN001
-        emails=None,  # noqa: ANN001
-        realnames=None,  # noqa: ANN001
-        phids=None,  # noqa: ANN001
-        ids=None,  # noqa: ANN001
-        offset=None,  # noqa: ANN001
-        limit=None,  # noqa: ANN001
+        usernames=None,
+        emails=None,
+        realnames=None,
+        phids=None,
+        ids=None,
+        offset=None,
+        limit=None,
     ):
-        def to_response(i):  # noqa: ANN001
+        def to_response(i):
             return deepcopy(
                 {
                     "phid": i["phid"],
@@ -1763,8 +1751,8 @@
         return [to_response(i) for i in items]
 
     @conduit_method("user.whoami")
-    def user_whoami(self):  # noqa: ANN201
-        def to_response(i):  # noqa: ANN001
+    def user_whoami(self):
+        def to_response(i):
             return {
                 "phid": i["phid"],
                 "userName": i["userName"],
@@ -1784,7 +1772,7 @@
         return to_response(self._users[0])
 
     @conduit_method("phid.query")
-    def phid_query(self, *, phids=None):  # noqa: ANN001, ANN201
+    def phid_query(self, *, phids=None):
         if phids is None:
             error_info = (
                 "Argument 1 passed to PhabricatorHandleQuery::withPHIDs() must be "
@@ -1798,7 +1786,7 @@
 
         return {i["phid"]: deepcopy(i) for i in self._phids if i["phid"] in phids}
 
-    def _new_phid(self, prefix):  # noqa: ANN001
+    def _new_phid(self, prefix):
         """Generate a unique PHID of the given type, e.g. 'PHID-DREV-123'.
 
         For example, given the prefix 'DREV-', the function will generate a
@@ -1817,7 +1805,7 @@
         return "PHID-{}{}".format(prefix, suffix)
 
     @staticmethod
-    def _new_id(items, *, field="id"):  # noqa: ANN001, ANN205
+    def _new_id(items, *, field="id"):
         return max([i[field] for i in items] + [0]) + 1
 
     def _build_handlers(self):
@@ -1841,7 +1829,7 @@
     support should be added.
     """
 
-    def __init__(self, monkeypatch, url):  # noqa: ANN001
+    def __init__(self, monkeypatch, url):
         self.url = url
         self._trees = {}
         self._ping = True
@@ -1850,9 +1838,7 @@
         monkeypatch.setattr(TreeStatus, "get_trees", self.get_trees)
         monkeypatch.setattr(TreeStatus, "ping", self.ping)
 
-    def set_tree(
-        self, tree, *, status="open", reason="", message_of_the_day=""  # noqa: ANN001
-    ):
+    def set_tree(self, tree, *, status="open", reason="", message_of_the_day=""):
         assert tree
         self._trees[tree] = {
             "message_of_the_day": message_of_the_day,
@@ -1861,24 +1847,24 @@
             "tree": tree,
         }
 
-    def open_tree(self, tree):  # noqa: ANN001
+    def open_tree(self, tree):
         self.set_tree(tree, status="open", reason="", message_of_the_day="")
 
-    def close_tree(self, tree):  # noqa: ANN001
+    def close_tree(self, tree):
         self.set_tree(tree, status="closed", reason="testing closed")
 
-    def del_tree(self, tree):  # noqa: ANN001
+    def del_tree(self, tree):
         assert tree
         self._trees.pop(tree, None)
 
-    def ping(self):  # noqa: ANN201
+    def ping(self):
         return self._ping
 
     def toggle_ping(self):
         self._ping = not self._ping
 
-    def get_trees(self, tree=""):  # noqa: ANN001, ANN201
-        def to_response(i):  # noqa: ANN001
+    def get_trees(self, tree=""):
+        def to_response(i):
             return {
                 "message_of_the_day": i["message_of_the_day"],
                 "reason": i["reason"],
@@ -1910,5 +1896,5 @@
     def _unsupported(self, *args, **kwargs):
         raise ValueError("TestStatusDouble does not support mocking this use.")
 
-    def get_treestatus_client(self):  # noqa: ANN201
+    def get_treestatus_client(self):
         return TreeStatus(url=self.url)