import json
import os
from datetime import datetime, timezone
from pathlib import Path
from typing import Callable
from unittest import mock

import pytest
import redis
import requests_mock
from django.conf import settings
from django.contrib.auth.models import User
from django.core.cache import cache
from django.http import HttpResponse
from django.http import JsonResponse as JSONResponse
from django.test import Client

import lando.api.legacy.api.stacks as legacy_api_stacks
import lando.api.legacy.api.transplants as legacy_api_transplants
from lando.api.legacy.api.landing_jobs import LandingJobApiView
from lando.api.legacy.projects import (
    CHECKIN_PROJ_SLUG,
    RELMAN_PROJECT_SLUG,
    SEC_APPROVAL_PROJECT_SLUG,
    SEC_PROJ_SLUG,
)
from lando.api.legacy.transplants import CODE_FREEZE_OFFSET
from lando.api.legacy.workers.landing_worker import LandingWorker
from lando.api.legacy.workers.uplift_worker import (
    UpliftWorker,
)
from lando.api.tests.mocks import PhabricatorDouble
from lando.main.models import JobStatus, Repo, Revision
from lando.main.models.uplift import (
    RevisionUpliftJob,
    UpliftAssessment,
    UpliftJob,
    UpliftSubmission,
)
from lando.main.scm import SCM_TYPE_GIT, SCM_TYPE_HG
from lando.main.support import LegacyAPIException
from lando.utils.phabricator import PhabricatorClient


@pytest.fixture
def app():
    class _config:
        """Bridge legacy testing config with new config."""

        def __init__(self, overrides: dict | None = None):
            self.overrides = overrides or {}

        def __getitem__(self, key):
            if key in self.overrides:
                return self.overrides[key]
            return getattr(settings, key)

        def __setitem__(self, key, value):
            setattr(settings, key, value)

    class _app:
        class test_request_context:
            def __init__(self, *args, **kwargs):
                self.args = args
                self.kwargs = kwargs

            def __enter__(self):
                return Client(*self.args, **self.kwargs)

            def __exit__(self, exc_type, exc_val, exc_tb):
                pass

        config = _config(
            {
                "TESTING": True,
                "CACHE_DISABLED": True,
            }
        )

    return _app()


class JSONClient(Client):
    """Custom Flask test client that sends JSON by default.

    HTTP methods have a 'json=...' keyword that will JSON-encode the
    given data.

    All requests' content-type is automatically set to 'application/json'
    unless overridden.
    """

    def open(self, *args, **kwargs):
        """Send a HTTP request.

        Args:
            json: An object to be JSON-encoded. Cannot be used at the same time
                as the 'data' keyword arg.
            content_type: optional, will override the default
                of 'application/json'.
        """
        assert not (("data" in kwargs) and ("json" in kwargs))
        kwargs.setdefault("content_type", "application/json")
        if "json" in kwargs:
            kwargs["data"] = json.dumps(kwargs["json"], sort_keys=True)
            del kwargs["json"]
        return super(JSONClient, self).open(*args, **kwargs)


# Are we running tests under local docker compose or under CI?
# Assume that if we are running in an environment with the external services we
# need then the appropriate variables will be present in the environment.
#
# Set this as a module-level variable so that we can query os.environ without any
# monkeypatch modifications.
EXTERNAL_SERVICES_SHOULD_BE_PRESENT = (
    "DATABASE_URL" in os.environ or os.getenv("CI") or "CACHE_REDIS_HOST" in os.environ
)


@pytest.fixture
def docker_env_vars(versionfile, monkeypatch):
    """Monkeypatch environment variables that we'd get running under docker."""
    monkeypatch.setenv("ENV", "test")
    monkeypatch.setenv("VERSION_PATH", str(versionfile))
    monkeypatch.setenv("PHABRICATOR_URL", "http://phabricator.test")
    monkeypatch.setenv("PHABRICATOR_ADMIN_API_KEY", "api-thiskeymustbe32characterslen")
    monkeypatch.setenv(
        "PHABRICATOR_UNPRIVILEGED_API_KEY", "api-thiskeymustbe32characterslen"
    )
    monkeypatch.setenv("BUGZILLA_URL", "http://bmo.test")
    monkeypatch.setenv("BUGZILLA_URL", "asdfasdfasdfasdfasdfasdf")
    monkeypatch.setenv("OIDC_IDENTIFIER", "lando-api")
    monkeypatch.setenv("OIDC_DOMAIN", "lando-api.auth0.test")
    monkeypatch.delenv("CSP_REPORTING_URL", raising=False)


@pytest.fixture
def request_mocker():
    """Yield a requests Mocker for response factories."""
    with requests_mock.mock() as m:
        yield m


@pytest.fixture
def phabdouble(monkeypatch):
    """Mock the Phabricator service and build fake response objects."""
    phabdouble = PhabricatorDouble(monkeypatch)

    # Create required projects.
    phabdouble.project(SEC_PROJ_SLUG)
    phabdouble.project(CHECKIN_PROJ_SLUG)
    phabdouble.project(SEC_APPROVAL_PROJECT_SLUG)
    phabdouble.project(
        RELMAN_PROJECT_SLUG,
        attachments={"members": {"members": [{"phid": "PHID-USER-1"}]}},
    )
    yield phabdouble


@pytest.fixture
def mock_uplift_email_tasks(monkeypatch):
    success_task = mock.MagicMock()
    failure_task = mock.MagicMock()
    monkeypatch.setattr(
        "lando.api.legacy.workers.uplift_worker.send_uplift_success_email",
        success_task,
    )
    monkeypatch.setattr(
        "lando.api.legacy.workers.uplift_worker.send_uplift_failure_email",
        failure_task,
    )
    return success_task, failure_task


@pytest.fixture
def secure_project(phabdouble):
    return phabdouble.project(SEC_PROJ_SLUG)


@pytest.fixture
def checkin_project(phabdouble):
    return phabdouble.project(CHECKIN_PROJ_SLUG)


@pytest.fixture
def sec_approval_project(phabdouble):
    return phabdouble.project(SEC_APPROVAL_PROJECT_SLUG)


@pytest.fixture
def release_management_project(phabdouble):
    return phabdouble.project(
        RELMAN_PROJECT_SLUG,
        attachments={"members": {"members": [{"phid": "PHID-USER-1"}]}},
    )


@pytest.fixture
def versionfile(tmpdir):
    """Provide a temporary version.json on disk."""
    v = tmpdir.mkdir("app").join("version.json")
    v.write(
        json.dumps(
            {
                "source": "https://github.com/mozilla-conduit/lando-api",
                "version": "0.0.0",
                "commit": "",
                "build": "test",
            }
        )
    )
    return v


@pytest.fixture
def mock_repo_config(monkeypatch):
    def set_repo_config(config):
        monkeypatch.setattr("lando.api.legacy.repos.REPO_CONFIG", config)

    return set_repo_config


@pytest.fixture
def hg_landing_worker(landing_worker_instance):
    worker = landing_worker_instance(
        name="test-hg-worker",
        scm=SCM_TYPE_HG,
    )
    return LandingWorker(worker)


@pytest.fixture
def git_landing_worker(landing_worker_instance):
    worker = landing_worker_instance(
        name="test-git-worker",
        scm=SCM_TYPE_GIT,
    )
    return LandingWorker(worker)


@pytest.fixture
def get_landing_worker(hg_landing_worker, git_landing_worker):
    workers = {
        SCM_TYPE_GIT: git_landing_worker,
        SCM_TYPE_HG: hg_landing_worker,
    }

    def _get_landing_worker(scm_type):
        return workers[scm_type]

    return _get_landing_worker


@pytest.fixture
def uplift_worker(landing_worker_instance, treestatusdouble):
    worker = landing_worker_instance(
        name="uplift-worker-git",
        scm=SCM_TYPE_GIT,
    )
    return UpliftWorker(worker)


@pytest.fixture
def get_phab_client(app):
    def get_client(api_key=None):
        api_key = api_key or settings.PHABRICATOR_UNPRIVILEGED_API_KEY
        return PhabricatorClient(settings.PHABRICATOR_URL, api_key)

    return get_client


@pytest.fixture
def redis_cache(app):
    cache.init_app(
        app, config={"CACHE_TYPE": "redis", "CACHE_REDIS_HOST": "redis.cache"}
    )
    try:
        cache.clear()
    except redis.exceptions.ConnectionError:
        if EXTERNAL_SERVICES_SHOULD_BE_PRESENT:
            raise
        else:
            pytest.skip("Could not connect to Redis")
    yield cache
    cache.clear()
    cache.init_app(app, config={"CACHE_TYPE": "null", "CACHE_NO_NULL_WARNING": True})


def pytest_assertrepr_compare(op, left, right):
    if isinstance(left, JSONResponse) and isinstance(right, int) and op == "==":
        # Hook failures when comparing JSONResponse objects so we get the detailed
        # failure description from inside the response object contents.
        #
        # The following example code would trigger this hook:
        #
        #   response = client.get()
        #   assert response == 200  # Fails if response is HTTP 401, triggers this hook
        return [
            f"Mismatch in status code for response: {left.status_code} != {right}",
            "",
            f"    Response JSON: {left.json}",
        ]


@pytest.fixture
def patch_directory(request):
    return Path(request.fspath.dirname).joinpath("patches")


@pytest.fixture
def register_codefreeze_uri(request_mocker):
    request_mocker.register_uri(
        "GET",
        "https://product-details.mozilla.org/1.0/firefox_versions.json",
        json={
            "NEXT_SOFTFREEZE_DATE": "2122-01-01",
            "NEXT_MERGE_DATE": "2122-01-01",
        },
    )


@pytest.fixture
def codefreeze_datetime(request_mocker):
    utc_offset = CODE_FREEZE_OFFSET
    dates = {
        "today": datetime(2000, 1, 5, 0, 0, 0, tzinfo=timezone.utc),
        f"two_days_ago {utc_offset}": datetime(2000, 1, 3, 0, 0, 0),
        f"tomorrow {utc_offset}": datetime(2000, 1, 6, 0, 0, 0),
        f"four_weeks_from_today {utc_offset}": datetime(2000, 2, 3, 0, 0, 0),
        f"five_weeks_from_today {utc_offset}": datetime(2000, 2, 10, 0, 0, 0),
    }

    class Mockdatetime:
        @classmethod
        def now(cls, tz):
            return dates["today"]

        @classmethod
        def strptime(cls, date_string, fmt):
            return dates[f"{date_string}"]

    return Mockdatetime


@pytest.fixture
def fake_request():
    class FakeUser:
        def has_perm(self, permission, *args, **kwargs):
            return permission in self.permissions

        def __init__(self, is_authenticated=True, has_email=True, permissions=None):
            self.is_authenticated = is_authenticated
            self.permissions = permissions or ()
            if has_email:
                self.email = "email@example.org"
            else:
                self.email = ""

    class FakeRequest:
        def __init__(self, *args, **kwargs):
            self.body = "{}"
            if "body" in kwargs:
                self.body = kwargs.pop("body")
            self.method = kwargs.pop("method", "GET")
            self.user = FakeUser(*args, **kwargs)

    return FakeRequest


@pytest.fixture
def mock_permissions():
    return (
        "main.scm_level_1",
        "main.scm_level_2",
        "main.scm_level_3",
        "main.scm_conduit",
    )


@pytest.fixture
def proxy_client(monkeypatch, fake_request, mock_response):
    """A client that bridges tests designed to work with the API.

    Most tests that use the API no longer need to access those endpoints through
    the API as the data can be fetched directly within the application. This client
    is a temporary implementation to bridge tests and minimize the number of changes
    needed to the tests during the porting process.

    This client should be removed and all the tests that depend on it should be
    reimplemented to not need a response or response-like object.
    """

    class ProxyClient:
        request = fake_request()

        def _handle__get__stacks__id(self, path):
            revision_id = int(path.removeprefix("/stacks/D"))
            json_response = legacy_api_stacks.get(self.request, revision_id)
            if isinstance(json_response, HttpResponse):
                # In some cases, an actual response object is returned.
                return json_response
            # In other cases, just the data is returned, and it should be
            # mapped to a response.
<<<<<<< HEAD
            return mock_response(json_dict=json.loads(json.dumps(json_response)))
=======

            # Remove the `stack` field as it isn't JSON serializable
            # and isn't required in the proxy client tests.
            json_response.pop("stack")

            return MockResponse(json=json.loads(json.dumps(json_response)))
>>>>>>> 665994db

        def _handle__get__transplants__id(self, path):
            stack_revision_id = path.removeprefix("/transplants?stack_revision_id=")
            result = legacy_api_transplants.get_list(
                self.request, stack_revision_id=stack_revision_id
            )
            if isinstance(result, tuple):
                # For these endpoints, some responses contain different status codes
                # which are represented as the second item in a tuple.
                json_response, status_code = result
                return mock_response(
                    json_dict=json.loads(json.dumps(json_response)),
                    status_code=status_code,
                )
            # In the rest of the cases, the returned result is a response object.
            return result

        def _handle__post__transplants__dryrun(self, **kwargs):
            json_response = legacy_api_transplants.dryrun(self.request, kwargs["json"])
            return mock_response(json_dict=json.loads(json.dumps(json_response)))

        def _handle__post__transplants(self, path, **kwargs):
            try:
                json_response, status_code = legacy_api_transplants.post(
                    self.request, kwargs["json"]
                )
            except LegacyAPIException as e:
                # Handle exceptions and pass along the status code to the response object.
                if e.extra:
                    return mock_response(json_dict=e.extra, status_code=e.status)
                if e.json_detail:
                    return mock_response(json_dict=e.json_detail, status_code=e.status)
                return mock_response(json_dict=e.args, status_code=e.status)
            except Exception as e:
                # TODO: double check that this is a thing in legacy?
                # Added this due to a validation error (test_transplant_wrong_landing_path_format)
                return mock_response(json_dict=[f"error ({e})"], status_code=400)
            return mock_response(
                json_dict=json.loads(json.dumps(json_response)), status_code=status_code
            )

        def _handle__put__landing_jobs__id(self, path, **kwargs):
            job_id = int(path.removeprefix("/landing_jobs/"))
            landing_job_api = LandingJobApiView()
            response = landing_job_api.put(self.request, job_id)
            return mock_response(json_dict=json.loads(response.content))

        def get(self, path, *args, **kwargs):
            """Handle various get endpoints."""
            if path.startswith("/stacks/D"):
                return self._handle__get__stacks__id(path)

            if path.startswith("/transplants?"):
                return self._handle__get__transplants__id(path)

        def post(self, path, **kwargs):
            """Handle various post endpoints."""
            if "permissions" in kwargs:
                self.request = fake_request(permissions=kwargs["permissions"])

            if path.startswith("/transplants/dryrun"):
                return self._handle__post__transplants__dryrun(**kwargs)

            if path == "/transplants":
                return self._handle__post__transplants(path, **kwargs)

        def put(self, path, **kwargs):
            """Handle put endpoint."""
            request_dict = {}

            if "permissions" in kwargs:
                request_dict["permissions"] = kwargs["permissions"]

            if "json" in kwargs:
                request_dict["body"] = json.dumps(kwargs["json"])

            self.request = fake_request(method="PUT", **request_dict)

            if path.startswith("/landing_jobs/"):
                return self._handle__put__landing_jobs__id(path, **kwargs)

    return ProxyClient()


@pytest.fixture
def authenticated_client(user, user_plaintext_password, client):
    client.login(username=user.username, password=user_plaintext_password)
    return client


@pytest.fixture
def make_uplift_job_with_revisions() -> (
    Callable[[Repo, User, list[Revision]], UpliftJob]
):
    """Create assessment, multi-request, revisions, and a single UpliftJob associated to them."""

    def _make_uplift_job_with_revisions(
        repo: Repo, user: User, revisions: list[Revision]
    ) -> UpliftJob:
        # 1) Assessment
        assessment = UpliftAssessment.objects.create(
            user=user,
            user_impact="Medium",
            covered_by_testing="yes",
            fix_verified_in_nightly="yes",
            needs_manual_qe_testing="no",
            qe_testing_reproduction_steps="",
            risk_associated_with_patch="low",
            risk_level_explanation="low risk",
            string_changes="none",
            is_android_affected="no",
        )

        # 2) Submission holding the ordered D-IDs
        submission = UpliftSubmission.objects.create(
            requested_by=user,
            assessment=assessment,
            requested_revision_ids=[revision.revision_id for revision in revisions],
        )

        # 3) One job for the target repo
        job = UpliftJob.objects.create(
            status=JobStatus.SUBMITTED,
            requester_email=user.email,
            target_repo=repo,
            submission=submission,
            attempts=1,
        )

        # 4) Attach and order revisions via through table
        for idx, revision in enumerate(revisions):
            RevisionUpliftJob.objects.create(
                uplift_job=job, revision=revision, index=idx
            )

        return job

    return _make_uplift_job_with_revisions<|MERGE_RESOLUTION|>--- conflicted
+++ resolved
@@ -402,16 +402,12 @@
                 return json_response
             # In other cases, just the data is returned, and it should be
             # mapped to a response.
-<<<<<<< HEAD
-            return mock_response(json_dict=json.loads(json.dumps(json_response)))
-=======
 
             # Remove the `stack` field as it isn't JSON serializable
             # and isn't required in the proxy client tests.
             json_response.pop("stack")
 
-            return MockResponse(json=json.loads(json.dumps(json_response)))
->>>>>>> 665994db
+            return mock_response(json_dict=json.loads(json.dumps(json_response)))
 
         def _handle__get__transplants__id(self, path):
             stack_revision_id = path.removeprefix("/transplants?stack_revision_id=")
