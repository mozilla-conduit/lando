--- conflicted
+++ resolved
@@ -8,7 +8,6 @@
 )
 from lando.api.legacy.workers.landing_worker import LandingWorker
 from lando.main.models import SCM_LEVEL_1, LandingJob, LandingJobStatus, Repo
-from lando.main.scm import HgSCM
 
 pytest.skip(allow_module_level=True)
 
@@ -240,11 +239,7 @@
     )
 
     worker = LandingWorker(sleep_seconds=0.01)
-<<<<<<< HEAD
-    hgrepo = HgSCM(hg_clone.strpath)
-=======
     hgrepo = repo.scm
->>>>>>> aaf1a815
 
     assert worker.run_job(job, repo, hgrepo, treestatus)
     assert job.status == LandingJobStatus.LANDED
@@ -333,11 +328,7 @@
     )
 
     worker = LandingWorker(sleep_seconds=0.01)
-<<<<<<< HEAD
-    hgrepo = HgSCM(hg_clone.strpath)
-=======
     hgrepo = repo.scm
->>>>>>> aaf1a815
 
     # Assert the job landed against the expected commit hash.
     assert worker.run_job(job, repo, hgrepo, treestatus)
