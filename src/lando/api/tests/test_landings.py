--- conflicted
+++ resolved
@@ -15,11 +15,7 @@
     add_job_with_revisions,
 )
 from lando.main.models.revision import Revision
-<<<<<<< HEAD
-from lando.main.scm import SCM_HG, HgSCM
-=======
 from lando.main.scm import SCM_TYPE_HG, HgSCM
->>>>>>> aaf1a815
 from lando.main.scm.hg import LostPushRace
 from lando.utils import HgPatchHelper
 
@@ -251,11 +247,7 @@
 ):
     treestatusdouble.open_tree("mozilla-central")
     repo = Repo.objects.create(
-<<<<<<< HEAD
-        scm=SCM_HG,
-=======
-        scm_type=SCM_TYPE_HG,
->>>>>>> aaf1a815
+        scm_type=SCM_TYPE_HG,
         name="mozilla-central",
         url=hg_server,
         required_permission=SCM_LEVEL_3,
@@ -301,11 +293,7 @@
 ):
     treestatusdouble.open_tree("mozilla-central")
     repo = Repo.objects.create(
-<<<<<<< HEAD
-        scm=SCM_HG,
-=======
-        scm_type=SCM_TYPE_HG,
->>>>>>> aaf1a815
+        scm_type=SCM_TYPE_HG,
         name="mozilla-central",
         url=hg_server,
         required_permission=SCM_LEVEL_3,
@@ -314,11 +302,7 @@
         force_push=True,
         system_path=hg_clone.strpath,
     )
-<<<<<<< HEAD
-    scm = repo.get_scm()
-=======
     scm = repo.scm
->>>>>>> aaf1a815
     job_params = {
         "status": LandingJobStatus.IN_PROGRESS,
         "requester_email": "test@example.com",
@@ -342,11 +326,7 @@
     assert len(scm.push.call_args) == 2
     assert len(scm.push.call_args[0]) == 1
     assert scm.push.call_args[0][0] == hg_server
-<<<<<<< HEAD
-    assert scm.push.call_args[1] == {"target": None, "force_push": True}
-=======
     assert scm.push.call_args[1] == {"push_target": "", "force_push": True}
->>>>>>> aaf1a815
 
 
 @pytest.mark.django_db
@@ -359,11 +339,7 @@
 ):
     treestatusdouble.open_tree("mozilla-central")
     repo = Repo.objects.create(
-<<<<<<< HEAD
-        scm=SCM_HG,
-=======
-        scm_type=SCM_TYPE_HG,
->>>>>>> aaf1a815
+        scm_type=SCM_TYPE_HG,
         name="mozilla-central",
         url=hg_server,
         required_permission=SCM_LEVEL_3,
@@ -372,11 +348,7 @@
         push_target="@",
         system_path=hg_clone.strpath,
     )
-<<<<<<< HEAD
-    scm = repo.get_scm()
-=======
     scm = repo.scm
->>>>>>> aaf1a815
     job_params = {
         "status": LandingJobStatus.IN_PROGRESS,
         "requester_email": "test@example.com",
@@ -400,11 +372,7 @@
     assert len(scm.push.call_args) == 2
     assert len(scm.push.call_args[0]) == 1
     assert scm.push.call_args[0][0] == hg_server
-<<<<<<< HEAD
-    assert scm.push.call_args[1] == {"target": "@", "force_push": False}
-=======
     assert scm.push.call_args[1] == {"push_target": "@", "force_push": False}
->>>>>>> aaf1a815
 
 
 @pytest.mark.django_db
@@ -417,11 +385,7 @@
 ):
     treestatusdouble.open_tree("mozilla-central")
     repo = Repo.objects.create(
-<<<<<<< HEAD
-        scm=SCM_HG,
-=======
-        scm_type=SCM_TYPE_HG,
->>>>>>> aaf1a815
+        scm_type=SCM_TYPE_HG,
         name="mozilla-central",
         url=hg_server,
         required_permission=SCM_LEVEL_3,
@@ -457,11 +421,7 @@
 ):
     treestatusdouble.open_tree("mozilla-central")
     repo = Repo.objects.create(
-<<<<<<< HEAD
-        scm=SCM_HG,
-=======
-        scm_type=SCM_TYPE_HG,
->>>>>>> aaf1a815
+        scm_type=SCM_TYPE_HG,
         name="mozilla-central",
         url=hg_server,
         required_permission=SCM_LEVEL_3,
@@ -469,11 +429,7 @@
         pull_path=hg_server,
         system_path=hg_clone.strpath,
     )
-<<<<<<< HEAD
-    scm = repo.get_scm()
-=======
     scm = repo.scm
->>>>>>> aaf1a815
     job_params = {
         "id": 1234,
         "status": LandingJobStatus.IN_PROGRESS,
@@ -511,11 +467,7 @@
     """Ensure that a failed landings triggers a user notification."""
     treestatusdouble.open_tree("mozilla-central")
     repo = Repo.objects.create(
-<<<<<<< HEAD
-        scm=SCM_HG,
-=======
-        scm_type=SCM_TYPE_HG,
->>>>>>> aaf1a815
+        scm_type=SCM_TYPE_HG,
         name="mozilla-central",
         required_permission=SCM_LEVEL_3,
         push_path=hg_server,
@@ -525,11 +477,7 @@
         system_path=hg_clone.strpath,
     )
 
-<<<<<<< HEAD
-    scm = repo.get_scm()
-=======
     scm = repo.scm
->>>>>>> aaf1a815
 
     # Mock `scm.update_repo` so we can force a failed landing.
     mock_update_repo = mock.MagicMock()
@@ -631,11 +579,7 @@
     tree = "mozilla-central"
     treestatusdouble.open_tree(tree)
     repo = Repo.objects.create(
-<<<<<<< HEAD
-        scm=SCM_HG,
-=======
-        scm_type=SCM_TYPE_HG,
->>>>>>> aaf1a815
+        scm_type=SCM_TYPE_HG,
         name=tree,
         url=hg_server,
         push_path=hg_server,
@@ -690,11 +634,7 @@
     tree = "mozilla-central"
     treestatusdouble.open_tree(tree)
     repo = Repo.objects.create(
-<<<<<<< HEAD
-        scm=SCM_HG,
-=======
-        scm_type=SCM_TYPE_HG,
->>>>>>> aaf1a815
+        scm_type=SCM_TYPE_HG,
         name=tree,
         url=hg_server,
         push_path=hg_server,
@@ -786,11 +726,7 @@
     tree = "mozilla-central"
     treestatusdouble.open_tree(tree)
     repo = Repo.objects.create(
-<<<<<<< HEAD
-        scm=SCM_HG,
-=======
-        scm_type=SCM_TYPE_HG,
->>>>>>> aaf1a815
+        scm_type=SCM_TYPE_HG,
         name=tree,
         url=hg_server,
         push_path=hg_server,
@@ -868,11 +804,7 @@
     tree = "mozilla-central"
     treestatusdouble.open_tree(tree)
     repo = Repo.objects.create(
-<<<<<<< HEAD
-        scm=SCM_HG,
-=======
-        scm_type=SCM_TYPE_HG,
->>>>>>> aaf1a815
+        scm_type=SCM_TYPE_HG,
         name=tree,
         required_permission=SCM_LEVEL_3,
         url=hg_server,
@@ -929,11 +861,7 @@
     """Tests behaviour of Lando when the `.lando.ini` file is missing."""
     treestatusdouble.open_tree("mozilla-central")
     repo = Repo.objects.create(
-<<<<<<< HEAD
-        scm=SCM_HG,
-=======
-        scm_type=SCM_TYPE_HG,
->>>>>>> aaf1a815
+        scm_type=SCM_TYPE_HG,
         name="mozilla-central",
         required_permission=SCM_LEVEL_3,
         url=hg_server,
