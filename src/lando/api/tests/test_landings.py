import io
import itertools
import re
import unittest.mock as mock
from typing import Callable

import pytest

from lando.api.legacy.workers.landing_worker import (
    AUTOFORMAT_COMMIT_MESSAGE,
)
from lando.api.tests.mocks import TreeStatusDouble
from lando.conftest import FAILING_CHECK_TYPES
from lando.main.models import (
    JobStatus,
    LandingJob,
    Repo,
<<<<<<< HEAD
=======
    Revision,
    RevisionLandingJob,
>>>>>>> 75c85ab3
)
from lando.main.scm import SCM_TYPE_GIT, SCM_TYPE_HG
from lando.main.scm.exceptions import SCMInternalServerError
from lando.main.scm.helpers import HgPatchHelper
from lando.main.scm.hg import LostPushRace
from lando.pushlog.models.commit import Commit
from lando.pushlog.models.push import Push

LARGE_UTF8_THING = "😁" * 1000000

LARGE_PATCH = rf"""
# HG changeset patch
# User Test User <test@example.com>
# Date 0 0
#      Thu Jan 01 00:00:00 1970 +0000
# Diff Start Line 7
No bug: add another line with utf-8

diff --git a/test.txt b/test.txt
--- a/test.txt
+++ b/test.txt
@@ -1,1 +1,2 @@
 TEST
+{LARGE_UTF8_THING}
""".lstrip()

BINARY_PATCH = """
# HG changeset patch
# User Test User <test@example.com>
# Date 0 0
#      Thu Jan 01 00:00:00 1970 +0000
# Diff Start Line 7
No bug: add a binary file

diff --git a/binary b/binary
new file mode 100644
index 0000000000000000000000000000000000000000..0a4a1abd1fe6031fedcd6c37a8ae159b4815dbf1
GIT binary patch
literal 68
zc$@)50K5MhMc<=BLKstkXJsT7RIY2HuAtX}0dvKNfMp^@U!h!sfdYnwR$o?7IN*n{
af&r|$f$<+hwsrnO@__&U{{;X4B>w*ZZ6WCZ

literal 0
Hc$@<O00001


""".lstrip()

PATCH_WITHOUT_STARTLINE = r"""
# HG changeset patch
# User Test User <test@example.com>
# Date 0 0
#      Thu Jan 01 00:00:00 1970 +0000
No bug: add another line without startline.
diff --git a/test.txt b/test.txt
--- a/test.txt
+++ b/test.txt
@@ -1,1 +1,2 @@
 TEST
+adding another line
""".lstrip()


PATCH_PUSH_LOSER = r"""
# HG changeset patch
# User Test User <test@example.com>
# Date 0 0
#      Thu Jan 01 00:00:00 1970 +0000
# Fail HG Import LOSE_PUSH_RACE
# Diff Start Line 8
No bug: add one more line.
diff --git a/test.txt b/test.txt
--- a/test.txt
+++ b/test.txt
@@ -1,1 +1,2 @@
 TEST
+adding one more line again
""".lstrip()

PATCH_FORMATTING_PATTERN_PASS = r"""
# HG changeset patch
# User Test User <test@example.com>
# Date 0 0
#      Thu Jan 01 00:00:00 1970 +0000
# Diff Start Line 7
No bug: add formatting config

diff --git a/.lando.ini b/.lando.ini
new file mode 100644
--- /dev/null
+++ b/.lando.ini
@@ -0,0 +1,3 @@
+[autoformat]
+enabled = True
+
diff --git a/mach b/mach
new file mode 100755
--- /dev/null
+++ b/mach
@@ -0,0 +1,30 @@
+#!/usr/bin/env python3
+# This Source Code Form is subject to the terms of the Mozilla Public
+# License, v. 2.0. If a copy of the MPL was not distributed with this
+# file, You can obtain one at http://mozilla.org/MPL/2.0/.
+
+# Fake formatter that rewrites text to mOcKiNg cAse
+
+import pathlib
+import sys
+
+HERE = pathlib.Path(__file__).resolve().parent
+
+def split_chars(string) -> list:
+    return [char for char in string]
+
+
+if __name__ == "__main__":
+    testtxt = HERE / "test.txt"
+    if not testtxt.exists():
+        sys.exit(0)
+    with testtxt.open() as f:
+        stdin_content = f.read()
+    stdout_content = []
+
+    for i, word in enumerate(split_chars(stdin_content)):
+        stdout_content.append(word.upper() if i % 2 == 0 else word.lower())
+
+    with testtxt.open("w") as f:
+        f.write("".join(stdout_content))
+    sys.exit(0)

""".lstrip()

PATCH_FORMATTING_PATTERN_FAIL = r"""
# HG changeset patch
# User Test User <test@example.com>
# Date 0 0
#      Thu Jan 01 00:00:00 1970 +0000
# Diff Start Line 7
No bug: add formatting config

diff --git a/.lando.ini b/.lando.ini
new file mode 100644
--- /dev/null
+++ b/.lando.ini
@@ -0,0 +1,3 @@
+[autoformat]
+enabled = True
+
diff --git a/mach b/mach
new file mode 100755
--- /dev/null
+++ b/mach
@@ -0,0 +1,9 @@
+#!/usr/bin/env python3
+# This Source Code Form is subject to the terms of the Mozilla Public
+# License, v. 2.0. If a copy of the MPL was not distributed with this
+# file, You can obtain one at http://mozilla.org/MPL/2.0/.
+
+# Fake formatter that fails to run.
+import sys
+sys.exit("MACH FAILED")
+

""".lstrip()

PATCH_FORMATTED_1 = r"""
# HG changeset patch
# User Test User <test@example.com>
# Date 0 0
#      Thu Jan 01 00:00:00 1970 +0000
# Diff Start Line 7
bug 123: add another file for formatting 1

diff --git a/test.txt b/test.txt
--- a/test.txt
+++ b/test.txt
@@ -1,1 +1,4 @@
 TEST
+
+
+adding another line
""".lstrip()

PATCH_FORMATTED_2 = r"""
# HG changeset patch
# User Test User <test@example.com>
# Date 0 0
#      Thu Jan 01 00:00:00 1970 +0000
# Diff Start Line 7
no bug: add another file for formatting 2

diff --git a/test.txt b/test.txt
--- a/test.txt
+++ b/test.txt
@@ -2,3 +2,4 @@ TEST

 
 adding another line
+add one more line
""".lstrip()  # noqa: W293

PATCH_CHANGE_MISSING_CONTENT = r"""
# HG changeset patch
# User Test User <test@example.com>
# Date 0 0
#      Thu Jan 01 00:00:00 1970 +0000
# Diff Start Line 7

diff --git a/test.txt b/test.txt
--- a/test.txt
+++ b/test.txt
@@ -1,1 +1,1 @@
-LINE THAT IS NOT HERE
+adding different line
""".lstrip()  # noqa: W293

PATCH_BINARY_GITATTRIBUTES = r"""
# HG changeset patch
# User Local Dev <local-dev@mozilla.bugs>
# Date 1756103176 +0000
# Diff Start Line 8
almost-not-binary: add testcase for Bug 1984942

Differential Revision: http://phabricator.test/D71

diff --git a/almost-not-binary b/almost-not-binary
new file mode 100644
index 0000000000000000000000000000000000000000..226cdd7b100a1d9e624b8040b5a60cadd93716f1
GIT binary patch
literal 28
jc${NkT%4t)XONnktCyUg%cZ54m{OKmoL{6@Ud#mmcC-k;

literal 0
Hc$@<O00001



diff --git a/.gitattributes b/.gitattributes
new file mode 100644
--- /dev/null
+++ b/.gitattributes
@@ -0,0 +1 @@
+almost-not-binary diff

""".lstrip()


TESTTXT_FORMATTED_1 = b"""
TeSt


aDdInG AnOtHeR LiNe
""".lstrip()

TESTTXT_FORMATTED_2 = b"""
TeSt


aDdInG AnOtHeR LiNe
aDd oNe mOrE LiNe
""".lstrip()


@pytest.mark.parametrize(
    "repo_type,revisions_params",
    [
        # Git
        (
            SCM_TYPE_GIT,
            [
                (1, {"patch": None}),
                (2, {"patch": None}),
            ],
        ),
        (SCM_TYPE_GIT, [(1, {"patch": LARGE_PATCH})]),
        (SCM_TYPE_GIT, [(1, {"patch": PATCH_BINARY_GITATTRIBUTES})]),
        (SCM_TYPE_GIT, [(1, {"patch": BINARY_PATCH})]),
        # Hg
        (
            SCM_TYPE_HG,
            [
                (1, {"patch": None}),
                (2, {"patch": None}),
            ],
        ),
        (SCM_TYPE_HG, [(1, {"patch": LARGE_PATCH})]),
        (SCM_TYPE_HG, [(1, {"patch": PATCH_BINARY_GITATTRIBUTES})]),
        (SCM_TYPE_HG, [(1, {"patch": BINARY_PATCH})]),
    ],
)
@pytest.mark.django_db
def test_integrated_execute_job(
    repo_mc,
    treestatusdouble,
    mock_phab_trigger_repo_update_apply_async,
    create_patch_revision,
    make_landing_job,
    repo_type: str,
    revisions_params,
    get_landing_worker,
):
    repo = repo_mc(repo_type)
    treestatusdouble.open_tree(repo.name)

    revisions = [
        create_patch_revision(number, **kwargs) for number, kwargs in revisions_params
    ]

    job_params = {
        "status": JobStatus.IN_PROGRESS,
        "requester_email": "test@example.com",
        "target_repo": repo,
        "attempts": 1,
    }
    job = make_landing_job(revisions=revisions, **job_params)

    worker = get_landing_worker(repo_type)
    assert worker.run_job(job)

    assert job.status == JobStatus.LANDED, job.error
    assert len(job.landed_commit_id) == 40
    assert (
        mock_phab_trigger_repo_update_apply_async.call_count == 1
    ), "Successful landing should trigger Phab repo update."

    # The diff_id is not set for landings not created from Phabricator transplants.
    assert job.landed_revisions == {
        r.id: None for r in revisions
    }, "Incorrect mapping of internal revision IDs to diff ID"

    new_commit_count = Commit.objects.filter(repo=repo).count()
    new_push_count = Push.objects.filter(repo=repo).count()
    assert new_commit_count == len(
        revisions
    ), "Incorrect number of additional commits in the PushLog"
    assert new_push_count == 1, "Incorrect number of additional pushes in the PushLog"


@pytest.mark.parametrize(
    "repo_type",
    [
        SCM_TYPE_GIT,
        SCM_TYPE_HG,
    ],
)
@pytest.mark.django_db
def test_revisionlandingjob_commit_ids_updated_on_success(
    repo_mc,
    treestatusdouble,
    mock_phab_trigger_repo_update_apply_async,
    create_patch_revision,
    make_landing_job,
    get_landing_worker,
    repo_type: str,
):
    """Ensure landed commit SHAs are copied onto RevisionLandingJob rows."""
    repo = repo_mc(repo_type)
    treestatusdouble.open_tree(repo.name)

    revisions = [
        create_patch_revision(1, patch=None),
        create_patch_revision(2, patch=None),
    ]
    job_params = {
        "status": JobStatus.IN_PROGRESS,
        "requester_email": "test@example.com",
        "target_repo": repo,
        "attempts": 1,
    }
    job = make_landing_job(revisions=revisions, **job_params)

    worker = get_landing_worker(repo_type)
    assert worker.run_job(job)
    assert job.status == JobStatus.LANDED

    revision_jobs = list(
        RevisionLandingJob.objects.filter(landing_job=job).order_by("index")
    )
    assert len(revision_jobs) == len(revisions)

    ordered_revisions = list(job.revisions)
    for revision, revision_job in zip(ordered_revisions, revision_jobs, strict=False):
        assert revision.commit_id, "`commit_id` should be set on `Revision` object."
        assert (
            revision_job.commit_id
        ), "`commit_id` should be set on `RevisionLandingJob` object."


@pytest.mark.parametrize(
    "repo_type",
    [
        SCM_TYPE_GIT,
        SCM_TYPE_HG,
    ],
)
@pytest.mark.django_db
def test_revisionlandingjob_commit_ids_unset_without_landing(
    repo_mc,
    treestatusdouble,
    mock_phab_trigger_repo_update_apply_async,
    create_patch_revision,
    make_landing_job,
    get_landing_worker,
    repo_type: str,
):
    """Ensure `commit_id` is not tracked for incomplete job."""
    repo = repo_mc(repo_type)
    treestatusdouble.open_tree(repo.name)
    scm = repo.scm

    job_params = {
        "status": JobStatus.IN_PROGRESS,
        "requester_email": "test@example.com",
        "target_repo": repo,
        "attempts": 1,
    }
    job = make_landing_job(revisions=[create_patch_revision(1)], **job_params)

    scm.push = mock.MagicMock(side_effect=SCMInternalServerError("push failed", "500"))

    worker = get_landing_worker(repo_type)
    assert not worker.run_job(job)
    assert job.status == JobStatus.DEFERRED

    revision_jobs = list(
        RevisionLandingJob.objects.filter(landing_job=job).order_by("index")
    )
    assert len(revision_jobs) == 1

    revision = job.revisions.first()
    assert revision.commit_id, "`commit_id` should still be set on `Revision` object."
    assert (
        revision_jobs[0].commit_id is None
    ), "`commit_id` should not be set for un-landed job."


@pytest.mark.parametrize(
    "repo_type",
    [
        SCM_TYPE_GIT,
        SCM_TYPE_HG,
    ],
)
@pytest.mark.django_db
def test_integrated_execute_job_with_force_push(
    repo_mc,
    treestatusdouble,
    mock_phab_trigger_repo_update_apply_async,
    create_patch_revision,
    make_landing_job,
    get_landing_worker,
    repo_type: str,
):
    repo = repo_mc(repo_type, force_push=True)
    treestatusdouble.open_tree(repo.name)
    scm = repo.scm

    job_params = {
        "status": JobStatus.IN_PROGRESS,
        "requester_email": "test@example.com",
        "target_repo": repo,
        "attempts": 1,
    }
    job = make_landing_job(revisions=[create_patch_revision(1)], **job_params)

    scm.push = mock.MagicMock()

    worker = get_landing_worker(repo_type)
    assert worker.run_job(job)

    new_push_count = Push.objects.filter(repo=repo).count()
    assert new_push_count == 1, "Incorrect number of additional pushes in the PushLog"

    assert scm.push.call_count == 1
    assert len(scm.push.call_args) == 2
    assert len(scm.push.call_args[0]) == 1
    assert scm.push.call_args[0][0] == repo.url
    assert scm.push.call_args[1] == {"push_target": "", "force_push": True}


@pytest.mark.parametrize(
    "repo_type",
    [
        SCM_TYPE_GIT,
        SCM_TYPE_HG,
    ],
)
@pytest.mark.django_db
def test_integrated_execute_job_with_bookmark(
    repo_mc,
    treestatusdouble,
    mock_phab_trigger_repo_update_apply_async,
    create_patch_revision,
    make_landing_job,
    get_landing_worker,
    repo_type: str,
):
    repo = repo_mc(repo_type, push_target="@")
    treestatusdouble.open_tree(repo.name)
    scm = repo.scm

    job_params = {
        "status": JobStatus.IN_PROGRESS,
        "requester_email": "test@example.com",
        "target_repo": repo,
        "attempts": 1,
    }
    job = make_landing_job(revisions=[create_patch_revision(1)], **job_params)

    scm.push = mock.MagicMock()
    worker = get_landing_worker(repo_type)
    assert worker.run_job(job)
    assert scm.push.call_count == 1
    assert len(scm.push.call_args) == 2
    assert len(scm.push.call_args[0]) == 1
    assert scm.push.call_args[0][0] == repo.url
    assert scm.push.call_args[1] == {"push_target": "@", "force_push": False}


@pytest.mark.parametrize(
    "repo_type",
    [
        SCM_TYPE_GIT,
        SCM_TYPE_HG,
    ],
)
@pytest.mark.django_db
def test_integrated_execute_job_with_scm_internal_error(
    active_mock: Callable,
    repo_mc: Callable,
    treestatusdouble: TreeStatusDouble,  # pyright: ignore[reportUnusedParameter] Mock with side-effect
    mock_phab_trigger_repo_update_apply_async,
    create_patch_revision: Callable,
    make_landing_job: Callable,
    get_landing_worker: Callable,
    repo_type: str,
):
    repo = repo_mc(repo_type, force_push=True)
    scm = repo.scm

    job_params = {
        "status": JobStatus.IN_PROGRESS,
        "requester_email": "test@example.com",
        "target_repo": repo,
        "attempts": 1,
    }
    job = make_landing_job(revisions=[create_patch_revision(1)], **job_params)

    active_mock(scm, "push")
    scm.push.side_effect = [
        SCMInternalServerError("Some SCM error", "403"),
        scm.push.side_effect,
    ]

    worker = get_landing_worker(repo_type)

    assert not worker.run_job(job)
    assert (
        job.status == JobStatus.DEFERRED
    ), "Job should have been deferred on first push exception."
    assert "Some SCM error" in job.error

    assert worker.run_job(job)
    assert job.status == JobStatus.LANDED, "Job should have landed on second run."


@pytest.mark.parametrize(
    "repo_type",
    [
        SCM_TYPE_GIT,
        SCM_TYPE_HG,
    ],
)
@pytest.mark.django_db
def test_no_diff_start_line(
    treestatusdouble,
    create_patch_revision,
    make_landing_job,
    caplog,
    get_landing_worker,
    repo_type: str,
):
    job_params = {
        "id": 1234,
        "status": JobStatus.IN_PROGRESS,
        "requester_email": "test@example.com",
        "attempts": 1,
    }
    job = make_landing_job(
        revisions=[create_patch_revision(1, patch=PATCH_WITHOUT_STARTLINE)],
        **job_params,
    )
    treestatusdouble.open_tree(job.target_repo.name)

    worker = get_landing_worker(repo_type)
    assert worker.run_job(job)
    assert job.status == JobStatus.FAILED
    assert "Patch without a diff start line." in caplog.text


@pytest.mark.parametrize(
    "repo_type",
    [
        SCM_TYPE_GIT,
        SCM_TYPE_HG,
    ],
)
@pytest.mark.django_db
def test_lose_push_race(
    monkeypatch,
    repo_mc,
    treestatusdouble,
    create_patch_revision,
    make_landing_job,
    get_landing_worker,
    repo_type: str,
):
    repo = repo_mc(repo_type)
    treestatusdouble.open_tree(repo.name)
    scm = repo.scm

    job_params = {
        "id": 1234,
        "status": JobStatus.IN_PROGRESS,
        "requester_email": "test@example.com",
        "target_repo": repo,
        "attempts": 1,
    }
    job = make_landing_job(
        revisions=[create_patch_revision(1, patch=PATCH_PUSH_LOSER)], **job_params
    )

    mock_push = mock.MagicMock()
    mock_push.side_effect = (
        LostPushRace(["testing_args"], "testing_out", "testing_err", "testing_msg"),
    )
    monkeypatch.setattr(
        scm,
        "push",
        mock_push,
    )

    worker = get_landing_worker(repo_type)
    assert not worker.run_job(job)
    assert job.status == JobStatus.DEFERRED


@pytest.mark.parametrize(
    "repo_type, expected_error_log, patch",
    # Can't use itertools.product without similar overhead as this,
    # as we have more than one element in the first set.
    (
        scm + (patch,)
        for scm in (
            (SCM_TYPE_GIT, "Rejected hunk"),
            (SCM_TYPE_HG, "hunks FAILED"),
        )
        for patch in (
            PATCH_FORMATTED_2,
            PATCH_CHANGE_MISSING_CONTENT,
        )
    ),
)
@pytest.mark.django_db
def test_merge_conflict(
    repo_mc: Callable,
    treestatusdouble: TreeStatusDouble,
    mock_phab_trigger_repo_update_apply_async: mock.Mock,
    create_patch_revision: Callable,
    make_landing_job: Callable,
    caplog: pytest.LogCaptureFixture,
    get_landing_worker: Callable,
    repo_type: str,
    expected_error_log: str,
    patch: str,
):
    repo = repo_mc(repo_type)
    treestatusdouble.open_tree(repo.name)

    job_params = {
        "id": 1234,
        "status": JobStatus.IN_PROGRESS,
        "requester_email": "test@example.com",
        "target_repo": repo,
        "attempts": 1,
    }
    job = make_landing_job(
        revisions=[
            create_patch_revision(1, patch=patch),
        ],
        **job_params,
    )

    worker = get_landing_worker(repo_type)
    assert worker.run_job(job)
    assert job.status == JobStatus.FAILED

    assert expected_error_log in caplog.text

    assert job.error_breakdown, "No error breakdown added to job"
    assert job.error_breakdown.get(
        "rejects_paths"
    ), "Empty or missing reject information in error breakdown"
    failed_paths = [p["path"] for p in job.error_breakdown["failed_paths"]]
    assert set(failed_paths) == set(
        job.error_breakdown["rejects_paths"].keys()
    ), "Mismatch between failed_paths and rejects_paths"
    for fp in failed_paths:
        assert job.error_breakdown["rejects_paths"][fp].get(
            "path"
        ), f"Empty or missing reject path for failed path {fp}"
        assert job.error_breakdown["rejects_paths"][fp].get(
            "content"
        ), f"Empty or missing reject content for failed path {fp}"

    for fp in job.error_breakdown["failed_paths"]:
        if repo_type == SCM_TYPE_GIT:
            assert re.match(f"{repo.pull_path}/tree", fp["url"])
        else:  # SCM_TYPE_HG
            assert re.match(f"{repo.pull_path}/file", fp["url"])


@pytest.mark.parametrize(
    "repo_type,failing_check_commit_type",
    # We make a cross-product of all the SCM and all the bad actions.
    # As we don't want a cross-product of bad actions and reasons, we bundle them in a
    # tuple, that we deconstruct in the test.
    itertools.product(
        [SCM_TYPE_HG, SCM_TYPE_GIT],
        # All of FAILING_CHECK_TYPES, except for wpt
        [check_type for check_type in FAILING_CHECK_TYPES if check_type != "wpt"],
    ),
)
@pytest.mark.django_db
def test_failed_landing_job_checks(
    repo_mc,
    treestatusdouble,
    create_patch_revision,
    make_landing_job,
    get_landing_worker,
    get_failing_check_diff,
    repo_type: str,
    failing_check_commit_type: str,
    get_failing_check_commit_reason: Callable,
    extract_email: Callable,
):
    """Ensure that checks fail non-compliant landings."""
    repo = repo_mc(repo_type, approval_required=True, autoformat_enabled=False)
    treestatusdouble.open_tree(repo.name)

    disallowed_revision, reason = get_failing_check_commit_reason(
        failing_check_commit_type
    )

    author_email = extract_email(disallowed_revision["author"])

    patch = (
        r"""# HG changeset patch
# User Test User <"""
        + author_email
        + """>
# Date 0 0
#      Thu Jan 01 00:00:00 1970 +0000
# Diff Start Line 7
"""
        + disallowed_revision["commitmsg"]
        + """
"""
        + get_failing_check_diff(failing_check_commit_type)
    )

    revisions = [create_patch_revision(1, patch=patch)]
    job_params = {
        "status": JobStatus.IN_PROGRESS,
        "requester_email": author_email,
        "target_repo": repo,
        "attempts": 1,
    }
    job = make_landing_job(revisions=revisions, **job_params)

    worker = get_landing_worker(repo_type)
    assert worker.run_job(job)
    assert job.status == JobStatus.FAILED
    assert reason in job.error


@pytest.mark.parametrize(
    "repo_type",
    [
        SCM_TYPE_GIT,
        SCM_TYPE_HG,
    ],
)
@pytest.mark.django_db
def test_exception_landing_job_checks(
    treestatusdouble,
    monkeypatch: pytest.MonkeyPatch,
    create_patch_revision,
    make_landing_job,
    caplog,
    get_landing_worker,
    repo_type: str,
):
    job_params = {
        "id": 1234,
        "status": JobStatus.IN_PROGRESS,
        "requester_email": "test@example.com",
        "attempts": 1,
    }
    job = make_landing_job(
        revisions=[create_patch_revision(1)],
        **job_params,
    )
    treestatusdouble.open_tree(job.target_repo.name)

    scm = job.target_repo.scm

    exception_message = "Forcing exception when running checks"
    mock_update_repo = mock.MagicMock()
    mock_update_repo.side_effect = Exception(exception_message)
    monkeypatch.setattr(scm, "get_patch_helper", mock_update_repo)

    worker = get_landing_worker(repo_type)
    assert worker.run_job(job)
    assert job.status == JobStatus.FAILED
    assert exception_message in caplog.text


@pytest.mark.parametrize(
    "repo_type",
    [
        SCM_TYPE_GIT,
        SCM_TYPE_HG,
    ],
)
@pytest.mark.django_db
def test_failed_landing_job_notification(
    repo_mc,
    treestatusdouble,
    monkeypatch,
    create_patch_revision,
    make_landing_job,
    get_landing_worker,
    repo_type: str,
):
    """Ensure that a failed landings triggers a user notification."""
    repo = repo_mc(repo_type, approval_required=True, autoformat_enabled=False)
    treestatusdouble.open_tree(repo.name)
    scm = repo.scm

    # Mock `scm.update_repo` so we can force a failed landing.
    mock_update_repo = mock.MagicMock()
    mock_update_repo.side_effect = Exception("Forcing a failed landing")
    monkeypatch.setattr(scm, "update_repo", mock_update_repo)

    revisions = [
        create_patch_revision(1),
        create_patch_revision(2),
    ]
    job_params = {
        "status": JobStatus.IN_PROGRESS,
        "requester_email": "test@example.com",
        "target_repo": repo,
        "attempts": 1,
    }
    job = make_landing_job(revisions=revisions, **job_params)

    # Mock `notify_user_of_landing_failure` so we can make sure that it was called.
    mock_notify = mock.MagicMock()
    monkeypatch.setattr(
        "lando.api.legacy.workers.landing_worker.notify_user_of_landing_failure",
        mock_notify,
    )

    worker = get_landing_worker(repo_type)
    assert worker.run_job(job)
    assert job.status == JobStatus.FAILED
    assert mock_notify.call_count == 1


@pytest.mark.parametrize(
    "repo_type",
    [
        SCM_TYPE_GIT,
        SCM_TYPE_HG,
    ],
)
@pytest.mark.django_db
def test_format_patch_success_unchanged(
    repo_mc,
    treestatusdouble,
    mock_phab_trigger_repo_update_apply_async,
    create_patch_revision,
    make_landing_job,
    normal_patch,
    get_landing_worker,
    repo_type: str,
):
    """Tests automated formatting happy path where formatters made no changes."""
    repo = repo_mc(repo_type, autoformat_enabled=True)
    treestatusdouble.open_tree(repo.name)

    revisions = [
        create_patch_revision(1, patch=PATCH_FORMATTING_PATTERN_PASS),
        create_patch_revision(2, patch=normal_patch(2)),
    ]
    job_params = {
        "status": JobStatus.IN_PROGRESS,
        "requester_email": "test@example.com",
        "target_repo": repo,
        "attempts": 1,
    }
    job = make_landing_job(revisions=revisions, **job_params)

    worker = get_landing_worker(repo_type)
    assert worker.run_job(job)

    new_commit_count = Commit.objects.filter(repo=repo).count()
    new_push_count = Push.objects.filter(repo=repo).count()
    assert new_commit_count == len(
        revisions
    ), "Incorrect number of additional commits in the PushLog"
    assert new_push_count == 1, "Incorrect number of additional pushes in the PushLog"

    assert (
        job.status == JobStatus.LANDED
    ), "Successful landing should set `LANDED` status."
    assert (
        mock_phab_trigger_repo_update_apply_async.call_count == 1
    ), "Successful landing should trigger Phab repo update."
    assert (
        job.formatted_replacements is None
    ), "Autoformat making no changes should leave `formatted_replacements` empty."


@pytest.mark.parametrize(
    "repo_type",
    [
        SCM_TYPE_GIT,
        SCM_TYPE_HG,
    ],
)
@pytest.mark.django_db
def test_format_single_success_changed(
    repo_mc,
    treestatusdouble,
    mock_phab_trigger_repo_update_apply_async,
    create_patch_revision,
    make_landing_job,
    get_landing_worker,
    repo_type: str,
):
    """Test formatting a single commit via amending."""
    repo = repo_mc(repo_type, autoformat_enabled=True)
    treestatusdouble.open_tree(repo.name)
    scm = repo.scm

    # Push the `mach` formatting patch.
    with scm.for_push("test@example.com"):
        ph = HgPatchHelper.from_string_io(io.StringIO(PATCH_FORMATTING_PATTERN_PASS))
        scm.apply_patch(
            ph.get_diff(),
            ph.get_commit_description(),
            ph.get_header("User"),
            ph.get_header("Date"),
        )
        scm.push(repo.push_path)
        pre_landing_tip = scm.describe_commit().hash

    # Upload a patch for formatting.
    job_params = {
        "status": JobStatus.IN_PROGRESS,
        "requester_email": "test@example.com",
        "target_repo": repo,
        "attempts": 1,
    }
    job = make_landing_job(
        revisions=[create_patch_revision(2, patch=PATCH_FORMATTED_1)], **job_params
    )

    worker = get_landing_worker(repo_type)
    assert worker.run_job(job), "`run_job` should return `True` on a successful run."

    new_commit_count = Commit.objects.filter(repo=repo).count()
    new_push_count = Push.objects.filter(repo=repo).count()
    assert (
        new_commit_count == 1
    ), "Incorrect number of additional commits in the PushLog"
    assert new_push_count == 1, "Incorrect number of additional pushes in the PushLog"

    assert (
        job.status == JobStatus.LANDED
    ), "Successful landing should set `LANDED` status."
    assert (
        mock_phab_trigger_repo_update_apply_async.call_count == 1
    ), "Successful landing should trigger Phab repo update."

    with scm.for_push(job.requester_email):
        # Get the commit message.
        desc = scm.describe_commit().desc.strip()

        # Get the content of the file after autoformatting.
        tip_content = scm.read_checkout_file("test.txt").encode("utf-8")

        # Get the hash behind the tip commit.
        parent_rev = scm.describe_commit().parents[0]
        hash_behind_current_tip = scm.describe_commit(parent_rev).hash

    assert tip_content == TESTTXT_FORMATTED_1, "`test.txt` is incorrect in base commit."

    assert (
        desc == "bug 123: add another file for formatting 1"
    ), "Autoformat via amend should not change commit message."

    assert (
        hash_behind_current_tip == pre_landing_tip
    ), "Autoformat via amending should only land a single commit."


@pytest.mark.parametrize(
    "repo_type",
    [
        SCM_TYPE_GIT,
        SCM_TYPE_HG,
    ],
)
@pytest.mark.django_db
def test_format_stack_success_changed(
    repo_mc,
    treestatusdouble,
    mock_phab_trigger_repo_update_apply_async,
    create_patch_revision,
    make_landing_job,
    get_landing_worker,
    repo_type: str,
):
    """Test formatting a stack via an autoformat tip commit."""
    repo = repo_mc(repo_type, autoformat_enabled=True)
    treestatusdouble.open_tree(repo.name)
    scm = repo.scm

    revisions = [
        create_patch_revision(1, patch=PATCH_FORMATTING_PATTERN_PASS),
        create_patch_revision(2, patch=PATCH_FORMATTED_1),
        create_patch_revision(3, patch=PATCH_FORMATTED_2),
    ]
    job_params = {
        "status": JobStatus.IN_PROGRESS,
        "requester_email": "test@example.com",
        "target_repo": repo,
        "attempts": 1,
    }
    job = make_landing_job(revisions=revisions, **job_params)

    worker = get_landing_worker(repo_type)
    assert worker.run_job(job), "`run_job` should return `True` on a successful run."

    new_commit_count = Commit.objects.filter(repo=repo).count()
    new_push_count = Push.objects.filter(repo=repo).count()
    assert (
        new_commit_count == len(revisions) + 1
    ), "Incorrect number of additional commits in the PushLog (should be one more than the number of revisions)"
    assert new_push_count == 1, "Incorrect number of additional pushes in the PushLog"

    assert (
        job.status == JobStatus.LANDED
    ), "Successful landing should set `LANDED` status."
    assert (
        mock_phab_trigger_repo_update_apply_async.call_count == 1
    ), "Successful landing should trigger Phab repo update."

    with scm.for_push(job.requester_email):
        # Get the commit message.
        desc = scm.describe_commit().desc.strip()

        # Get the content of the file after autoformatting.
        rev3_content = scm.read_checkout_file("test.txt").encode("utf-8")

    assert (
        rev3_content == TESTTXT_FORMATTED_2
    ), "`test.txt` is incorrect in base commit."

    assert (
        "# ignore-this-changeset" in desc
    ), "Commit message for autoformat commit should contain `# ignore-this-changeset`."

    assert desc == AUTOFORMAT_COMMIT_MESSAGE.format(
        bugs="Bug 123"
    ), "Autoformat commit has incorrect commit message."


@pytest.mark.parametrize(
    "repo_type",
    [
        SCM_TYPE_GIT,
        SCM_TYPE_HG,
    ],
)
@pytest.mark.django_db
def test_format_patch_fail(
    repo_mc,
    treestatusdouble,
    monkeypatch,
    create_patch_revision,
    make_landing_job,
    normal_patch,
    get_landing_worker,
    repo_type: str,
):
    """Tests automated formatting failures before landing."""
    repo = repo_mc(repo_type, autoformat_enabled=True)
    treestatusdouble.open_tree(repo.name)

    revisions = [
        create_patch_revision(1, patch=PATCH_FORMATTING_PATTERN_FAIL),
        create_patch_revision(2, patch=normal_patch(0)),
        create_patch_revision(3, patch=normal_patch(1)),
    ]
    job_params = {
        "status": JobStatus.IN_PROGRESS,
        "requester_email": "test@example.com",
        "target_repo": repo,
        "attempts": 1,
    }
    job = make_landing_job(revisions=revisions, **job_params)

    # Mock `notify_user_of_landing_failure` so we can make sure that it was called.
    mock_notify = mock.MagicMock()
    monkeypatch.setattr(
        "lando.api.legacy.workers.landing_worker.notify_user_of_landing_failure",
        mock_notify,
    )

    worker = get_landing_worker(repo_type)
    assert not worker.run_job(
        job
    ), "`run_job` should return `False` when autoformatting fails."

    new_push_count = Push.objects.filter(repo=repo).count()
    assert new_push_count == 0, "The number of pushes shouldn't have changed"

    assert (
        job.status == JobStatus.FAILED
    ), "Failed autoformatting should set `FAILED` job status."
    assert (
        "Lando failed to format your patch" in job.error
    ), "Error message is not set to show autoformat caused landing failure."
    assert (
        mock_notify.call_count == 1
    ), "User should be notified their landing was unsuccessful due to autoformat."


@pytest.mark.parametrize(
    "repo_type",
    [
        SCM_TYPE_GIT,
        SCM_TYPE_HG,
    ],
)
@pytest.mark.django_db
def test_format_patch_no_landoini(
    repo_mc,
    treestatusdouble,
    monkeypatch,
    mock_phab_trigger_repo_update_apply_async,
    create_patch_revision,
    make_landing_job,
    get_landing_worker,
    repo_type: str,
):
    """Tests behaviour of Lando when the `.lando.ini` file is missing."""
    repo = repo_mc(repo_type, autoformat_enabled=True)
    treestatusdouble.open_tree(repo.name)

    revisions = [
        # Patch=None lets create_patch_revision determine the patch to use based on the
        # revision number.
        create_patch_revision(1, patch=None),
        create_patch_revision(2, patch=None),
    ]
    job_params = {
        "status": JobStatus.IN_PROGRESS,
        "requester_email": "test@example.com",
        "target_repo": repo,
        "attempts": 1,
    }
    job = make_landing_job(revisions=revisions, **job_params)

    # Mock `notify_user_of_landing_failure` so we can make sure that it was called.
    mock_notify = mock.MagicMock()
    monkeypatch.setattr(
        "lando.api.legacy.workers.landing_worker.notify_user_of_landing_failure",
        mock_notify,
    )

    worker = get_landing_worker(repo_type)
    assert worker.run_job(job)
    assert (
        job.status == JobStatus.LANDED
    ), "Missing `.lando.ini` should not inhibit landing."
    assert (
        mock_notify.call_count == 0
    ), "Should not notify user of landing failure due to `.lando.ini` missing."
    assert (
        mock_phab_trigger_repo_update_apply_async.call_count == 1
    ), "Successful landing should trigger Phab repo update."


@pytest.mark.django_db
def test_landing_job_revisions_sorting(
    create_patch_revision,
    make_landing_job,
):
    revisions = [
        create_patch_revision(1),
        create_patch_revision(2),
        create_patch_revision(3),
    ]
    job_params = {
        "status": JobStatus.SUBMITTED,
        "requester_email": "test@example.com",
        "attempts": 1,
    }
    job = make_landing_job(revisions=revisions, **job_params)

    assert list(job.revisions.all()) == revisions
    new_ordering = [revisions[2], revisions[0], revisions[1]]
    job.sort_revisions(new_ordering)
    job.save()
    job = LandingJob.objects.get(id=job.id)
    assert list(job.revisions.all()) == new_ordering


@pytest.mark.django_db
def test_worker_active_repos_updated_when_tree_closed(
    treestatusdouble,
    monkeypatch,
    get_landing_worker,
):
    repo = Repo.objects.get(name="mozilla-central")
    treestatusdouble.open_tree(repo.name)

    worker = get_landing_worker(SCM_TYPE_HG)
    worker.refresh_active_repos()
    assert repo in worker.active_repos
    assert repo in worker.enabled_repos

    treestatusdouble.close_tree(repo.name)
    worker.refresh_active_repos()
    assert repo not in worker.active_repos
    assert repo in worker.enabled_repos<|MERGE_RESOLUTION|>--- conflicted
+++ resolved
@@ -15,11 +15,7 @@
     JobStatus,
     LandingJob,
     Repo,
-<<<<<<< HEAD
-=======
-    Revision,
     RevisionLandingJob,
->>>>>>> 75c85ab3
 )
 from lando.main.scm import SCM_TYPE_GIT, SCM_TYPE_HG
 from lando.main.scm.exceptions import SCMInternalServerError
