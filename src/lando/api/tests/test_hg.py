import io
import os
from unittest import mock

import pytest

from lando.api.legacy.hgexports import HgPatchHelper
from lando.main.scm import (
    REQUEST_USER_ENV_VAR,
    HgCommandError,
    HgException,
    HgSCM,
    PatchConflict,
    SCMInternalServerError,
    SCMLostPushRace,
    SCMPushTimeoutException,
    TreeApprovalRequired,
    TreeClosed,
    hglib,
)
from lando.main.scm.abstract_scm import AbstractSCM


def test_integrated_hgrepo_clean_repo(hg_clone):
    # Test is long and checks various repo cleaning cases as the startup
    # time for anything using `hg_clone` fixture is very long.
    repo = HgSCM(hg_clone.strpath)

    with repo.for_pull(), hg_clone.as_cwd():
        # Create a draft commits to clean.
        new_file = hg_clone.join("new-file.txt")
        new_file.write("text", mode="w+")
        repo.run_hg_cmds(
            [["add", new_file.strpath], ["commit", "-m", "new draft commit"]]
        )
        assert repo.run_hg_cmds([["outgoing"]])

        # Dirty the working directory.
        new_file.write("Extra data", mode="a")
        assert repo.run_hg_cmds([["status"]])

        # Can clean working directory without nuking commits
        repo.clean_repo(strip_non_public_commits=False)
        assert repo.run_hg_cmds([["outgoing"]])
        assert not repo.run_hg_cmds([["status"]])

        # Dirty the working directory again.
        new_file.write("Extra data", mode="a")
        assert repo.run_hg_cmds([["status"]])

        # Cleaning should remove commit and clean working directory.
        repo.clean_repo()
        with pytest.raises(HgCommandError, match="no changes found"):
            repo.run_hg_cmds([["outgoing"]])
        assert not repo.run_hg_cmds([["status"]])

        # Create a commit and dirty the directory before exiting
        # the context manager as entering a new context should
        # provide a clean repo.
        new_file.write("text", mode="w+")
        repo.run_hg_cmds(
            [["add", new_file.strpath], ["commit", "-m", "new draft commit"]]
        )
        new_file.write("extra data", mode="a")
        assert repo.run_hg_cmds([["outgoing"]])
        assert repo.run_hg_cmds([["status"]])

    with repo.for_pull(), hg_clone.as_cwd():
        # New context should be clean.
        with pytest.raises(HgCommandError, match="no changes found"):
            repo.run_hg_cmds([["outgoing"]])
        assert not repo.run_hg_cmds([["status"]])


def test_integrated_hgrepo_can_log(hg_clone):
    repo = HgSCM(hg_clone.strpath)
    with repo.for_pull():
        assert repo.run_hg_cmds([["log"]])


PATCH_WITH_CONFLICT = r"""
# HG changeset patch
# User Test User <test@example.com>
# Date 0 0
#      Thu Jan 01 00:00:00 1970 +0000
# Diff Start Line 7
Add to a file that doesn't exist
diff --git a/not-real.txt b/not-real.txt
--- a/not-real.txt
+++ b/not-real.txt
@@ -1,1 +1,2 @@
 TEST
+This line doesn't exist
""".strip()


PATCH_DELETE_NO_NEWLINE_FILE = """
# HG changeset patch
# User Test User <test@example.com>
# Date 0 0
#      Thu Jan 01 00:00:00 1970 +0000
# Diff Start Line 7
file removed

diff --git a/test-file b/test-file
deleted file mode 100644
--- a/test-file
+++ /dev/null
@@ -1,1 +0,0 @@
-hello\r
\\ No newline at end of file
""".strip()

PATCH_NORMAL = r"""
# HG changeset patch
# User Test User <test@example.com>
# Date 0 0
#      Thu Jan 01 00:00:00 1970 +0000
# Diff Start Line 7
add another file.
diff --git a/test.txt b/test.txt
--- a/test.txt
+++ b/test.txt
@@ -1,1 +1,2 @@
 TEST
+adding another line
""".strip()

PATCH_UNICODE = r"""
# HG changeset patch
# User Test User <test@example.com>
# Date 0 0
#      Thu Jan 01 00:00:00 1970 +0000
# Diff Start Line 7
Bug 1 - こんにちは; r?cthulhu
diff --git a/test.txt b/test.txt
--- a/test.txt
+++ b/test.txt
@@ -1,1 +1,2 @@
 TEST
+adding another line
""".strip()


def test_integrated_hgrepo_patch_conflict_failure(hg_clone):
    repo = HgSCM(hg_clone.strpath)

    # Patches with conflicts should raise a proper PatchConflict exception.
    with pytest.raises(PatchConflict), repo.for_pull():
        ph = HgPatchHelper(io.StringIO(PATCH_WITH_CONFLICT))
        repo.apply_patch(
            ph.get_diff(),
            ph.get_commit_description(),
            ph.get_header("User"),
            ph.get_header("Date"),
        )


@pytest.mark.parametrize(
<<<<<<< HEAD
    "name, patch",
    (
        ("normal", PATCH_NORMAL),
        ("unicode", PATCH_UNICODE),
    ),
)
def test_integrated_hgrepo_patch_success(name, patch, hg_clone):
=======
    "name, patch, expected_log",
    (
        ("normal", PATCH_NORMAL, ""),
        ("unicode", PATCH_UNICODE, "こんにちは"),
    ),
)
def test_integrated_hgrepo_patch_success(
    name: str, patch: str, expected_log: str, hg_clone
):
>>>>>>> aaf1a815
    repo = HgSCM(hg_clone.strpath)

    with repo.for_pull():
        ph = HgPatchHelper(io.StringIO(patch))
        repo.apply_patch(
            ph.get_diff(),
            ph.get_commit_description(),
            ph.get_header("User"),
            ph.get_header("Date"),
        )
        # Commit created.
        assert repo.run_hg(
            ["outgoing"]
        ), f"No outgoing commit after {name} patch has been applied"


def test_integrated_hgrepo_patch_hgimport_fail_success(monkeypatch, hg_clone):
    repo = HgSCM(hg_clone.strpath)

<<<<<<< HEAD
=======
        log_output = repo.run_hg(["log"])
        assert expected_log in log_output.decode("utf-8")
        assert repo.run_hg(
            ["outgoing"]
        ), f"No outgoing commit after {name} patch has been applied"


def test_integrated_hgrepo_patch_hgimport_fail_success(monkeypatch, hg_clone):
    repo = HgSCM(hg_clone.strpath)

>>>>>>> aaf1a815
    original_run_hg = repo.run_hg

    def run_hg_conflict_on_import(*args):
        if args[0] == "import":
            raise hglib.error.CommandError(
                (),
                1,
                b"",
                b"forced fail: hunk FAILED -- saving rejects to file",
            )
        return original_run_hg(*args)

    run_hg = mock.MagicMock()
    run_hg.side_effect = run_hg_conflict_on_import
    monkeypatch.setattr(repo, "run_hg", run_hg_conflict_on_import)

    with repo.for_pull():
        ph = HgPatchHelper(io.StringIO(PATCH_NORMAL))
        repo.apply_patch(
            ph.get_diff(),
            ph.get_commit_description(),
            ph.get_header("User"),
            ph.get_header("Date"),
        )
        # Commit created.
        assert repo.run_hg(
            ["outgoing"]
        ), "No outgoing commit after non-hg importable patch has been applied"


def test_integrated_hgrepo_apply_patch_newline_bug(hg_clone):
    """Test newline bug in Mercurial

    See https://bugzilla.mozilla.org/show_bug.cgi?id=1541181 for context.
    """
    repo = HgSCM(hg_clone.strpath)

    with repo.for_pull(), hg_clone.as_cwd():
        # Create a file without a new line and with a trailing `\r`
        # Note that to reproduce this bug, this file needs to already exist
        # in the repo and not be imported in a patch.
        new_file = hg_clone.join("test-file")
        new_file.write(b"hello\r", mode="wb")
        repo.run_hg_cmds(
            [["add", new_file.strpath], ["commit", "-m", "adding file"], ["push"]]
        )
        ph = HgPatchHelper(io.StringIO(PATCH_DELETE_NO_NEWLINE_FILE))
        repo.apply_patch(
            ph.get_diff(),
            ph.get_commit_description(),
            ph.get_header("User"),
            ph.get_header("Date"),
        )
        # Commit created.
        assert "file removed" in str(repo.run_hg(["outgoing"]))


def test_hg_exceptions():
    """Ensure the correct exception is raised if a particular snippet is present."""
    snippet_exception_mapping = {
        b"abort: push creates new remote head": SCMLostPushRace,
        b"APPROVAL REQUIRED!": TreeApprovalRequired,
        b"is CLOSED!": TreeClosed,
        b"unresolved conflicts (see hg resolve": PatchConflict,
        b"timed out waiting for lock held by": SCMPushTimeoutException,
        b"abort: HTTP Error 500: Internal Server Error": SCMInternalServerError,
    }

    for snippet, exception in snippet_exception_mapping.items():
        exc = hglib.error.CommandError((), 1, b"", snippet)
        with pytest.raises(exception):
            raise HgException.from_hglib_error(exc)


def test_hgrepo_request_user(hg_clone):
    """Test that the request user environment variable is set and unset correctly."""
    repo = HgSCM(hg_clone.strpath)
    request_user_email = "test@example.com"

    assert REQUEST_USER_ENV_VAR not in os.environ
    with repo.for_push(request_user_email):
        assert REQUEST_USER_ENV_VAR in os.environ
        assert os.environ[REQUEST_USER_ENV_VAR] == "test@example.com"
    assert REQUEST_USER_ENV_VAR not in os.environ


@pytest.mark.parametrize(
<<<<<<< HEAD
    "scm,repo_fixture_name,expected",
    (
        (HgSCM, "hg_clone", True),
        (HgSCM, "tmpdir", False),
    ),
)
def test_repo_is_supported(
    scm: AbstractSCM, repo_fixture_name: str, expected: bool, request
):
    repo = request.getfixturevalue(repo_fixture_name)
    assert (
        scm.repo_is_supported(repo) == expected
    ), f"{scm} did not correctly report support for {repo.str.path}"
=======
    "repo_path,expected",
    (
        ("", True),
        ("/", False),
    ),
)
def test_repo_is_supported(repo_path: str, expected: bool, hg_clone):
    scm = HgSCM
    if not repo_path:
        repo_path = hg_clone.strpath
    assert (
        scm.repo_is_supported(repo_path) == expected
    ), f"{scm} did not correctly report support for {repo_path}"
>>>>>>> aaf1a815
<|MERGE_RESOLUTION|>--- conflicted
+++ resolved
@@ -18,7 +18,6 @@
     TreeClosed,
     hglib,
 )
-from lando.main.scm.abstract_scm import AbstractSCM
 
 
 def test_integrated_hgrepo_clean_repo(hg_clone):
@@ -157,15 +156,6 @@
 
 
 @pytest.mark.parametrize(
-<<<<<<< HEAD
-    "name, patch",
-    (
-        ("normal", PATCH_NORMAL),
-        ("unicode", PATCH_UNICODE),
-    ),
-)
-def test_integrated_hgrepo_patch_success(name, patch, hg_clone):
-=======
     "name, patch, expected_log",
     (
         ("normal", PATCH_NORMAL, ""),
@@ -175,7 +165,6 @@
 def test_integrated_hgrepo_patch_success(
     name: str, patch: str, expected_log: str, hg_clone
 ):
->>>>>>> aaf1a815
     repo = HgSCM(hg_clone.strpath)
 
     with repo.for_pull():
@@ -186,28 +175,19 @@
             ph.get_header("User"),
             ph.get_header("Date"),
         )
+
         # Commit created.
         assert repo.run_hg(
             ["outgoing"]
         ), f"No outgoing commit after {name} patch has been applied"
 
-
-def test_integrated_hgrepo_patch_hgimport_fail_success(monkeypatch, hg_clone):
-    repo = HgSCM(hg_clone.strpath)
-
-<<<<<<< HEAD
-=======
         log_output = repo.run_hg(["log"])
         assert expected_log in log_output.decode("utf-8")
-        assert repo.run_hg(
-            ["outgoing"]
-        ), f"No outgoing commit after {name} patch has been applied"
 
 
 def test_integrated_hgrepo_patch_hgimport_fail_success(monkeypatch, hg_clone):
     repo = HgSCM(hg_clone.strpath)
 
->>>>>>> aaf1a815
     original_run_hg = repo.run_hg
 
     def run_hg_conflict_on_import(*args):
@@ -295,21 +275,6 @@
 
 
 @pytest.mark.parametrize(
-<<<<<<< HEAD
-    "scm,repo_fixture_name,expected",
-    (
-        (HgSCM, "hg_clone", True),
-        (HgSCM, "tmpdir", False),
-    ),
-)
-def test_repo_is_supported(
-    scm: AbstractSCM, repo_fixture_name: str, expected: bool, request
-):
-    repo = request.getfixturevalue(repo_fixture_name)
-    assert (
-        scm.repo_is_supported(repo) == expected
-    ), f"{scm} did not correctly report support for {repo.str.path}"
-=======
     "repo_path,expected",
     (
         ("", True),
@@ -322,5 +287,4 @@
         repo_path = hg_clone.strpath
     assert (
         scm.repo_is_supported(repo_path) == expected
-    ), f"{scm} did not correctly report support for {repo_path}"
->>>>>>> aaf1a815
+    ), f"{scm} did not correctly report support for {repo_path}"