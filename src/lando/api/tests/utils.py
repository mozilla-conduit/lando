import os


<<<<<<< HEAD
def phab_url(path) -> str:  # noqa: ANN001
=======
def phab_url(path):
>>>>>>> cf732cfd
    """Utility to generate a url to Phabricator's API"""
    return "%s/api/%s" % (os.getenv("PHABRICATOR_URL"), path)<|MERGE_RESOLUTION|>--- conflicted
+++ resolved
@@ -1,10 +1,6 @@
 import os
 
 
-<<<<<<< HEAD
-def phab_url(path) -> str:  # noqa: ANN001
-=======
 def phab_url(path):
->>>>>>> cf732cfd
     """Utility to generate a url to Phabricator's API"""
     return "%s/api/%s" % (os.getenv("PHABRICATOR_URL"), path)