--- conflicted
+++ resolved
@@ -98,14 +98,11 @@
         LandingJobPullRequestAPIView.as_view(),
         name="api-landing-job-pull-request",
     ),
-<<<<<<< HEAD
     path(
         "api/pulls/<str:repo_name>/<int:number>/checks",
         PullRequestChecksAPIView.as_view(),
         name="api-pull-request-checks",
     ),
-=======
->>>>>>> 665994db
 ]
 
 # "API" endpoints ported from legacy API app.
