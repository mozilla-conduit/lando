"""
URL configuration for lando project.

The `urlpatterns` list routes URLs to views. For more information please see:
    https://docs.djangoproject.com/en/dev/topics/http/urls/
Examples:
Function views
    1. Add an import:  from my_app import views
    2. Add a URL to urlpatterns:  path('', views.home, name='home')
Class-based views
    1. Add an import:  from other_app.views import Home
    2. Add a URL to urlpatterns:  path('', Home.as_view(), name='home')
Including another URLconf
    1. Import the include() function: from django.urls import include, path
    2. Add a URL to urlpatterns:  path('blog/', include('blog.urls'))
"""

from django.contrib import admin
from django.urls import include, path, re_path

from lando.api.legacy.api import landing_jobs
from lando.api.views import (
    LegacyDiffWarningView,
    git2hgCommitMapView,
    hg2gitCommitMapView,
)
from lando.headless_api.api import (
    api as headless_api,
)
from lando.treestatus.views.api import treestatus_api
from lando.treestatus.views.ui import (
    TreestatusDashboardView,
    TreestatusLogUpdateView,
    TreestatusNewTreeView,
    TreestatusTreeLogsView,
    TreestatusUpdateChangeView,
)
from lando.try_api.api import (
    api as try_api,
)
from lando.ui import jobs
from lando.ui.legacy import pages, revisions, user_settings

urlpatterns = [
    path("", include("lando.dockerflow.urls", "dockerflow")),
    path("admin/", admin.site.urls),
    path("oidc/", include("mozilla_django_oidc.urls")),
]

urlpatterns += [
    path("", pages.IndexView.as_view()),
    path(
        "D<int:revision_id>/", revisions.RevisionView.as_view(), name="revisions-page"
    ),
    path("manage_api_key/", user_settings.manage_api_key, name="user-settings"),
    path("uplift/", revisions.UpliftRequestView.as_view(), name="uplift-page"),
    path(
        "uplift/<int:revision_id>/assessment/",
<<<<<<< HEAD
        revisions.UpliftAssessmentEditView.as_view(),
=======
        revisions.UpliftAssessmentCreateOrEditView.as_view(),
>>>>>>> 75c85ab3
        name="uplift-assessment-page",
    ),
    path(
        "uplift/jobs/<int:job_id>/",
        jobs.UpliftJobView.as_view(),
        name="uplift-jobs-page",
    ),
]

urlpatterns += [
    path("api/diff_warnings/", LegacyDiffWarningView.as_view(), name="diff-warnings"),
    path(
        "api/diff_warnings/<int:diff_warning_id>/",
        LegacyDiffWarningView.as_view(),
        name="diff-warnings",
    ),
    re_path(
        r"api/git2hg/(?P<git_repo_name>.*)/(?P<commit_hash>[0-9a-f]{7,40})",
        git2hgCommitMapView.as_view(),
        name="git2hg",
    ),
    re_path(
        r"api/hg2git/(?P<git_repo_name>.*)/(?P<commit_hash>[0-9a-f]{40})",
        hg2gitCommitMapView.as_view(),
        name="hg2git",
    ),
]

# "API" endpoints ported from legacy API app.
urlpatterns += [
    path(
        "landing_jobs/<int:job_id>/",
        landing_jobs.LandingJobApiView.as_view(),
        name="landing-jobs",
    ),
    path(
        "D<int:revision_id>/landings/<int:job_id>/",
        jobs.LandingJobView.as_view(),
        name="revision-jobs-page",
    ),
    # Allow to find a landing job by ID only. The page will redirect to the canonical
    # URL including the revision.
    path(
        "landings/<int:job_id>/",
        jobs.LandingJobView.as_view(),
        {"revision_id": None},
        name="jobs-page",
    ),
]

urlpatterns += [
    path("api/", headless_api.urls, name="headless-api"),
    path(
        "api/jobs/<int:job_id>/",
        jobs.AutomationJobView.as_view(),
        name="api-jobs-page",
    ),
]

# Treestatus URLs.
urlpatterns += [
    path("", treestatus_api.urls, name="treestatus-api"),
    path("treestatus/", TreestatusDashboardView.as_view(), name="treestatus-dashboard"),
    path(
        "treestatus/new_tree/",
        TreestatusNewTreeView.as_view(),
        name="treestatus-new-tree",
    ),
    path(
        "treestatus/<str:tree>/logs",
        TreestatusTreeLogsView.as_view(),
        name="treestatus-tree-logs",
    ),
    path(
        "treestatus/stack/<int:id>",
        TreestatusUpdateChangeView.as_view(),
        name="treestatus-update-change",
    ),
    path(
        "treestatus/log/<int:id>",
        TreestatusLogUpdateView.as_view(),
        name="treestatus-update-log",
    ),
]

# Try endpoints.
urlpatterns += [path("try/", try_api.urls, name="try")]<|MERGE_RESOLUTION|>--- conflicted
+++ resolved
@@ -56,11 +56,7 @@
     path("uplift/", revisions.UpliftRequestView.as_view(), name="uplift-page"),
     path(
         "uplift/<int:revision_id>/assessment/",
-<<<<<<< HEAD
-        revisions.UpliftAssessmentEditView.as_view(),
-=======
         revisions.UpliftAssessmentCreateOrEditView.as_view(),
->>>>>>> 75c85ab3
         name="uplift-assessment-page",
     ),
     path(
