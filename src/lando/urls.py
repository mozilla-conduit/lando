--- conflicted
+++ resolved
@@ -27,10 +27,6 @@
 from lando.headless_api.api import (
     api as headless_api,
 )
-<<<<<<< HEAD
-from lando.try_api.api import (
-    api as try_api,
-=======
 from lando.treestatus.views.api import treestatus_api
 from lando.treestatus.views.ui import (
     TreestatusDashboardView,
@@ -38,7 +34,9 @@
     TreestatusNewTreeView,
     TreestatusTreeLogsView,
     TreestatusUpdateChangeView,
->>>>>>> 095c9c11
+)
+from lando.try_api.api import (
+    api as try_api,
 )
 from lando.ui import jobs
 from lando.ui.legacy import pages, revisions, user_settings
@@ -102,10 +100,6 @@
     ),
 ]
 
-<<<<<<< HEAD
-# Try endpoints.
-urlpatterns += [path("try/", try_api.urls, name="try")]
-=======
 # Treestatus URLs.
 urlpatterns += [
     path("", treestatus_api.urls, name="treestatus-api"),
@@ -131,4 +125,6 @@
         name="treestatus-update-log",
     ),
 ]
->>>>>>> 095c9c11
+
+# Try endpoints.
+urlpatterns += [path("try/", try_api.urls, name="try")]