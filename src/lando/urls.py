--- conflicted
+++ resolved
@@ -18,11 +18,7 @@
 from django.contrib import admin
 from django.urls import include, path
 
-<<<<<<< HEAD
-=======
 from lando.api.legacy.api import landing_jobs
-from lando.dockerflow import views as DockerflowViews
->>>>>>> bf18afb0
 from lando.ui.legacy import pages, revisions, user_settings
 
 urlpatterns = [
