--- conflicted
+++ resolved
@@ -1,8 +1,5 @@
 from django.contrib import admin
-<<<<<<< HEAD
-=======
 from django.core.handlers.wsgi import WSGIRequest
->>>>>>> 32da532f
 
 from lando.headless_api.models.automation_job import AutomationAction, AutomationJob
 from lando.headless_api.models.tokens import ApiToken
@@ -26,13 +23,6 @@
     _target_object = "actions"
     readonly_fields = ("action_type", "data", "order")
 
-<<<<<<< HEAD
-    def has_add_permission(self, request, obj=None) -> bool:  # noqa: ANN001
-        """Forbid addition of any action object from the inline interface."""
-        return False
-
-    def has_delete_permission(self, request, obj=None) -> bool:  # noqa: ANN001
-=======
     def has_add_permission(
         self, request: WSGIRequest, obj: AutomationAction | None = None
     ) -> bool:
@@ -42,7 +32,6 @@
     def has_delete_permission(
         self, request: WSGIRequest, obj: AutomationAction | None = None
     ) -> bool:
->>>>>>> 32da532f
         """Forbid deletion of any action object from the inline interface."""
         return False
 
