--- conflicted
+++ resolved
@@ -14,10 +14,6 @@
 
 [production]
 ini = :defaults
-<<<<<<< HEAD
-log-master = 1
-=======
->>>>>>> c484ae10
 memory-report = 1
 stats = :1717
 stats-http = 1
